// !$*UTF8*$!
{
	archiveVersion = 1;
	classes = {
	};
	objectVersion = 50;
	objects = {

/* Begin PBXBuildFile section */
		40766F281661B5B1BBA4F4EE /* libPods-TokenDWalletTemplate.a in Frameworks */ = {isa = PBXBuildFile; fileRef = CC520A204845775964452C95 /* libPods-TokenDWalletTemplate.a */; };
		710D30AA2114A3B1007BCCB0 /* Hashable+Iterate.swift in Sources */ = {isa = PBXBuildFile; fileRef = 710D30A92114A3B1007BCCB0 /* Hashable+Iterate.swift */; };
		710D30B62115D10F007BCCB0 /* TradeFlowController.swift in Sources */ = {isa = PBXBuildFile; fileRef = 710D30B52115D10F007BCCB0 /* TradeFlowController.swift */; };
		710E86042105E1AB007204D4 /* ReceiveAddressModels.swift in Sources */ = {isa = PBXBuildFile; fileRef = 710E85F42105E1AA007204D4 /* ReceiveAddressModels.swift */; };
		710E86052105E1AB007204D4 /* ReceiveAddressViewController.swift in Sources */ = {isa = PBXBuildFile; fileRef = 710E85F52105E1AA007204D4 /* ReceiveAddressViewController.swift */; };
		710E86062105E1AB007204D4 /* ReceiveAddressInteractor.swift in Sources */ = {isa = PBXBuildFile; fileRef = 710E85F62105E1AA007204D4 /* ReceiveAddressInteractor.swift */; };
		710E86072105E1AB007204D4 /* ReceiveAddressRouting.swift in Sources */ = {isa = PBXBuildFile; fileRef = 710E85F72105E1AA007204D4 /* ReceiveAddressRouting.swift */; };
		710E86082105E1AB007204D4 /* ReceiveAddressConfigurator.swift in Sources */ = {isa = PBXBuildFile; fileRef = 710E85F82105E1AA007204D4 /* ReceiveAddressConfigurator.swift */; };
		710E860B2105E1AB007204D4 /* ReceiveAddressInvoiceFormatterProtocol.swift in Sources */ = {isa = PBXBuildFile; fileRef = 710E85FC2105E1AA007204D4 /* ReceiveAddressInvoiceFormatterProtocol.swift */; };
		710E860E2105E1AB007204D4 /* ReceiveAddressShareUtilProtocol.swift in Sources */ = {isa = PBXBuildFile; fileRef = 710E85FF2105E1AA007204D4 /* ReceiveAddressShareUtilProtocol.swift */; };
		710E860F2105E1AB007204D4 /* ReceiveAddressManagerProtocol.swift in Sources */ = {isa = PBXBuildFile; fileRef = 710E86002105E1AA007204D4 /* ReceiveAddressManagerProtocol.swift */; };
		710E86102105E1AB007204D4 /* ReceiveAddressQRCell.swift in Sources */ = {isa = PBXBuildFile; fileRef = 710E86022105E1AA007204D4 /* ReceiveAddressQRCell.swift */; };
		710E86112105E1AB007204D4 /* ReceiveAddressPresenter.swift in Sources */ = {isa = PBXBuildFile; fileRef = 710E86032105E1AA007204D4 /* ReceiveAddressPresenter.swift */; };
		710E86222105ECAD007204D4 /* BXFStaticTableViewInputSection.swift in Sources */ = {isa = PBXBuildFile; fileRef = 710E86142105ECAD007204D4 /* BXFStaticTableViewInputSection.swift */; };
		710E86232105ECAD007204D4 /* BXFStaticTableViewInputCell.swift in Sources */ = {isa = PBXBuildFile; fileRef = 710E86152105ECAD007204D4 /* BXFStaticTableViewInputCell.swift */; };
		710E86242105ECAD007204D4 /* BXFStaticTableViewSectionCell.swift in Sources */ = {isa = PBXBuildFile; fileRef = 710E86162105ECAD007204D4 /* BXFStaticTableViewSectionCell.swift */; };
		710E86252105ECAD007204D4 /* BXFStaticTableViewUtils.swift in Sources */ = {isa = PBXBuildFile; fileRef = 710E86172105ECAD007204D4 /* BXFStaticTableViewUtils.swift */; };
		710E86272105ECAD007204D4 /* BXFStaticTableView.swift in Sources */ = {isa = PBXBuildFile; fileRef = 710E861A2105ECAD007204D4 /* BXFStaticTableView.swift */; };
		710E86282105ECAD007204D4 /* BXFStaticTableViewButtonCellModel.swift in Sources */ = {isa = PBXBuildFile; fileRef = 710E861C2105ECAD007204D4 /* BXFStaticTableViewButtonCellModel.swift */; };
		710E86292105ECAD007204D4 /* BXFStaticTableViewButtonCell.swift in Sources */ = {isa = PBXBuildFile; fileRef = 710E861D2105ECAD007204D4 /* BXFStaticTableViewButtonCell.swift */; };
		710E862A2105ECAD007204D4 /* BXFStaticTableViewButtonCell.xib in Resources */ = {isa = PBXBuildFile; fileRef = 710E861E2105ECAD007204D4 /* BXFStaticTableViewButtonCell.xib */; };
		710E862B2105ECAD007204D4 /* BXFStaticTableViewSectionHeaderFooterView.swift in Sources */ = {isa = PBXBuildFile; fileRef = 710E861F2105ECAD007204D4 /* BXFStaticTableViewSectionHeaderFooterView.swift */; };
		710E862C2105ECAD007204D4 /* BXFStaticTableViewSection.swift in Sources */ = {isa = PBXBuildFile; fileRef = 710E86202105ECAD007204D4 /* BXFStaticTableViewSection.swift */; };
		710E862D2105ECAD007204D4 /* BXFStaticTableViewInfoSection.swift in Sources */ = {isa = PBXBuildFile; fileRef = 710E86212105ECAD007204D4 /* BXFStaticTableViewInfoSection.swift */; };
		710E86322105FA95007204D4 /* BXFLabelWithInsets.swift in Sources */ = {isa = PBXBuildFile; fileRef = 710E862E2105FA94007204D4 /* BXFLabelWithInsets.swift */; };
		710E86332105FA95007204D4 /* BXFInteractiveLabel.swift in Sources */ = {isa = PBXBuildFile; fileRef = 710E862F2105FA94007204D4 /* BXFInteractiveLabel.swift */; };
		710E86342105FA95007204D4 /* BXFGroupedHeaderFooterLabel.swift in Sources */ = {isa = PBXBuildFile; fileRef = 710E86302105FA94007204D4 /* BXFGroupedHeaderFooterLabel.swift */; };
		710E86352105FA95007204D4 /* BXFScrollViewWithKeyboardResponder.swift in Sources */ = {isa = PBXBuildFile; fileRef = 710E86312105FA95007204D4 /* BXFScrollViewWithKeyboardResponder.swift */; };
		71136B0B2134433F00D83DD3 /* TransactionDetailsInteractor.swift in Sources */ = {isa = PBXBuildFile; fileRef = 71136AFA2134433E00D83DD3 /* TransactionDetailsInteractor.swift */; };
		71136B0C2134433F00D83DD3 /* TransactionDetailsModels.swift in Sources */ = {isa = PBXBuildFile; fileRef = 71136AFB2134433E00D83DD3 /* TransactionDetailsModels.swift */; };
		71136B0D2134433F00D83DD3 /* TransactionDetailsPresenter.swift in Sources */ = {isa = PBXBuildFile; fileRef = 71136AFC2134433E00D83DD3 /* TransactionDetailsPresenter.swift */; };
		71136B0E2134433F00D83DD3 /* TransactionDetailsRouting.swift in Sources */ = {isa = PBXBuildFile; fileRef = 71136AFD2134433E00D83DD3 /* TransactionDetailsRouting.swift */; };
		71136B0F2134433F00D83DD3 /* TransactionDetailsViewController.swift in Sources */ = {isa = PBXBuildFile; fileRef = 71136AFE2134433E00D83DD3 /* TransactionDetailsViewController.swift */; };
		71136B102134433F00D83DD3 /* TransactionDetailsConfigurator.swift in Sources */ = {isa = PBXBuildFile; fileRef = 71136AFF2134433E00D83DD3 /* TransactionDetailsConfigurator.swift */; };
		71136B112134433F00D83DD3 /* TransactionDetailsAmountFormatter.swift in Sources */ = {isa = PBXBuildFile; fileRef = 71136B012134433E00D83DD3 /* TransactionDetailsAmountFormatter.swift */; };
		71136B122134433F00D83DD3 /* TransactionDetailsDateFormatterProtocol.swift in Sources */ = {isa = PBXBuildFile; fileRef = 71136B022134433E00D83DD3 /* TransactionDetailsDateFormatterProtocol.swift */; };
		71136B132134433F00D83DD3 /* TransactionDetailsDateFormatter.swift in Sources */ = {isa = PBXBuildFile; fileRef = 71136B032134433E00D83DD3 /* TransactionDetailsDateFormatter.swift */; };
		71136B142134433F00D83DD3 /* TransactionDetailsAmountFormatterProtocol.swift in Sources */ = {isa = PBXBuildFile; fileRef = 71136B042134433E00D83DD3 /* TransactionDetailsAmountFormatterProtocol.swift */; };
		71136B152134433F00D83DD3 /* TransactionDetailsPendingOfferSectionsProvider.swift in Sources */ = {isa = PBXBuildFile; fileRef = 71136B062134433E00D83DD3 /* TransactionDetailsPendingOfferSectionsProvider.swift */; };
		71136B162134433F00D83DD3 /* TransactionDetailsOperationSectionsProvider.swift in Sources */ = {isa = PBXBuildFile; fileRef = 71136B072134433E00D83DD3 /* TransactionDetailsOperationSectionsProvider.swift */; };
		71136B172134433F00D83DD3 /* TransactionDetailsSectionsProviderProtocol.swift in Sources */ = {isa = PBXBuildFile; fileRef = 71136B082134433E00D83DD3 /* TransactionDetailsSectionsProviderProtocol.swift */; };
		71136B182134433F00D83DD3 /* TransactionDetailsCell.swift in Sources */ = {isa = PBXBuildFile; fileRef = 71136B0A2134433E00D83DD3 /* TransactionDetailsCell.swift */; };
		711930272107435A006A375C /* ReceiveAddressInvoiceFormatter.swift in Sources */ = {isa = PBXBuildFile; fileRef = 711930262107435A006A375C /* ReceiveAddressInvoiceFormatter.swift */; };
		71309F292125E422002D45D0 /* ConfirmationPercentFormatter.swift in Sources */ = {isa = PBXBuildFile; fileRef = 71309F282125E422002D45D0 /* ConfirmationPercentFormatter.swift */; };
		713363262122F98000B000C9 /* WithdrawConfirmationSectionsProvider.swift in Sources */ = {isa = PBXBuildFile; fileRef = 713363252122F98000B000C9 /* WithdrawConfirmationSectionsProvider.swift */; };
		71386B84212C113C00642E84 /* ConfirmationPercentFormatterProtocol.swift in Sources */ = {isa = PBXBuildFile; fileRef = 71309F2A2125E483002D45D0 /* ConfirmationPercentFormatterProtocol.swift */; };
		713D684820FF9552009FEBA3 /* SettingsModels.swift in Sources */ = {isa = PBXBuildFile; fileRef = 713D683D20FF9552009FEBA3 /* SettingsModels.swift */; };
		713D684920FF9552009FEBA3 /* SettingsInteractor.swift in Sources */ = {isa = PBXBuildFile; fileRef = 713D683E20FF9552009FEBA3 /* SettingsInteractor.swift */; };
		713D684A20FF9552009FEBA3 /* SettingsRouting.swift in Sources */ = {isa = PBXBuildFile; fileRef = 713D683F20FF9552009FEBA3 /* SettingsRouting.swift */; };
		713D684B20FF9552009FEBA3 /* SettingsPresenter.swift in Sources */ = {isa = PBXBuildFile; fileRef = 713D684020FF9552009FEBA3 /* SettingsPresenter.swift */; };
		713D684C20FF9552009FEBA3 /* SettingsConfigurator.swift in Sources */ = {isa = PBXBuildFile; fileRef = 713D684120FF9552009FEBA3 /* SettingsConfigurator.swift */; };
		713D684D20FF9552009FEBA3 /* SettingsSectionsProvider.swift in Sources */ = {isa = PBXBuildFile; fileRef = 713D684320FF9552009FEBA3 /* SettingsSectionsProvider.swift */; };
		713D684E20FF9552009FEBA3 /* SettingsBoolCell.swift in Sources */ = {isa = PBXBuildFile; fileRef = 713D684520FF9552009FEBA3 /* SettingsBoolCell.swift */; };
		713D684F20FF9552009FEBA3 /* SettingsPushCell.swift in Sources */ = {isa = PBXBuildFile; fileRef = 713D684620FF9552009FEBA3 /* SettingsPushCell.swift */; };
		713D685020FF9552009FEBA3 /* SettingsViewController.swift in Sources */ = {isa = PBXBuildFile; fileRef = 713D684720FF9552009FEBA3 /* SettingsViewController.swift */; };
		713E665B2143D021009A36A3 /* SalesSectionsProvider.swift in Sources */ = {isa = PBXBuildFile; fileRef = 713E665A2143D021009A36A3 /* SalesSectionsProvider.swift */; };
		716B27EE2111F2E000C4F515 /* WithdrawFlowController.swift in Sources */ = {isa = PBXBuildFile; fileRef = 716B27ED2111F2E000C4F515 /* WithdrawFlowController.swift */; };
		717873912124358F0009C5EE /* ConfirmationAmountFormatterProtocol.swift in Sources */ = {isa = PBXBuildFile; fileRef = 717873902124358F0009C5EE /* ConfirmationAmountFormatterProtocol.swift */; };
		717873932124366B0009C5EE /* ConfirmationAmountFormatter.swift in Sources */ = {isa = PBXBuildFile; fileRef = 717873922124366B0009C5EE /* ConfirmationAmountFormatter.swift */; };
		71787399212482210009C5EE /* AmountConverter.swift in Sources */ = {isa = PBXBuildFile; fileRef = 71787398212482210009C5EE /* AmountConverter.swift */; };
		7182B0522107325C00A88984 /* ReceiveAddressQRCodeGeneratorProtocol.swift in Sources */ = {isa = PBXBuildFile; fileRef = 7182B0512107325C00A88984 /* ReceiveAddressQRCodeGeneratorProtocol.swift */; };
		7187EBE42146994E0035D6D3 /* SalesFlowController.swift in Sources */ = {isa = PBXBuildFile; fileRef = 7187EBE32146994E0035D6D3 /* SalesFlowController.swift */; };
		719AAFD02142AEEA00279B9D /* SalesPresenter.swift in Sources */ = {isa = PBXBuildFile; fileRef = 719AAFCA2142AEEA00279B9D /* SalesPresenter.swift */; };
		719AAFD12142AEEA00279B9D /* SalesRouting.swift in Sources */ = {isa = PBXBuildFile; fileRef = 719AAFCB2142AEEA00279B9D /* SalesRouting.swift */; };
		719AAFD22142AEEA00279B9D /* SalesModels.swift in Sources */ = {isa = PBXBuildFile; fileRef = 719AAFCC2142AEEA00279B9D /* SalesModels.swift */; };
		719AAFD32142AEEA00279B9D /* SalesViewController.swift in Sources */ = {isa = PBXBuildFile; fileRef = 719AAFCD2142AEEA00279B9D /* SalesViewController.swift */; };
		719AAFD42142AEEA00279B9D /* SalesInteractor.swift in Sources */ = {isa = PBXBuildFile; fileRef = 719AAFCE2142AEEA00279B9D /* SalesInteractor.swift */; };
		719AAFD52142AEEA00279B9D /* SalesConfigurator.swift in Sources */ = {isa = PBXBuildFile; fileRef = 719AAFCF2142AEEA00279B9D /* SalesConfigurator.swift */; };
		719AAFD82142B6F200279B9D /* SaleListCell.swift in Sources */ = {isa = PBXBuildFile; fileRef = 719AAFD72142B6F200279B9D /* SaleListCell.swift */; };
		71A9B74C2136ABBF003CCC34 /* QRCodeReaderView.swift in Sources */ = {isa = PBXBuildFile; fileRef = 71A9B74A2136ABBF003CCC34 /* QRCodeReaderView.swift */; };
		71A9B74D2136ABBF003CCC34 /* QRCodeReaderOverlayView.swift in Sources */ = {isa = PBXBuildFile; fileRef = 71A9B74B2136ABBF003CCC34 /* QRCodeReaderOverlayView.swift */; };
		71A9E0512108AAC20024A0FE /* QRCodeGenerator.swift in Sources */ = {isa = PBXBuildFile; fileRef = 71A9E0502108AAC20024A0FE /* QRCodeGenerator.swift */; };
		71C74EBD2121BF8400088908 /* ConfirmationSectionsProviderProtocol.swift in Sources */ = {isa = PBXBuildFile; fileRef = 71C74EBC2121BF8400088908 /* ConfirmationSectionsProviderProtocol.swift */; };
		71C9F89521074F9900A59207 /* ReceiveAddressManager.swift in Sources */ = {isa = PBXBuildFile; fileRef = 71C9F89421074F9900A59207 /* ReceiveAddressManager.swift */; };
		71EE11972126DA1F0085E57D /* SendPaymentConfirmationSectionsProvider.swift in Sources */ = {isa = PBXBuildFile; fileRef = 71EE11962126DA1F0085E57D /* SendPaymentConfirmationSectionsProvider.swift */; };
		7F066F55226E110D00BBA155 /* TradeOffersTradesFetcherProtocol.swift in Sources */ = {isa = PBXBuildFile; fileRef = 7F066F54226E110D00BBA155 /* TradeOffersTradesFetcherProtocol.swift */; };
		7F066F57226E15F600BBA155 /* TradeOffersTradesFetcher.swift in Sources */ = {isa = PBXBuildFile; fileRef = 7F066F56226E15F600BBA155 /* TradeOffersTradesFetcher.swift */; };
		7F0F36B720E2696500E906D5 /* WalletRecoveryPresenter.swift in Sources */ = {isa = PBXBuildFile; fileRef = 7F0F36B120E2696500E906D5 /* WalletRecoveryPresenter.swift */; };
		7F0F36B820E2696500E906D5 /* WalletRecoveryRouting.swift in Sources */ = {isa = PBXBuildFile; fileRef = 7F0F36B220E2696500E906D5 /* WalletRecoveryRouting.swift */; };
		7F0F36B920E2696500E906D5 /* WalletRecoveryModels.swift in Sources */ = {isa = PBXBuildFile; fileRef = 7F0F36B320E2696500E906D5 /* WalletRecoveryModels.swift */; };
		7F0F36BA20E2696500E906D5 /* WalletRecoveryViewController.swift in Sources */ = {isa = PBXBuildFile; fileRef = 7F0F36B420E2696500E906D5 /* WalletRecoveryViewController.swift */; };
		7F0F36BB20E2696500E906D5 /* WalletRecoveryInteractor.swift in Sources */ = {isa = PBXBuildFile; fileRef = 7F0F36B520E2696500E906D5 /* WalletRecoveryInteractor.swift */; };
		7F0F36BC20E2696500E906D5 /* WalletRecoveryConfigurator.swift in Sources */ = {isa = PBXBuildFile; fileRef = 7F0F36B620E2696500E906D5 /* WalletRecoveryConfigurator.swift */; };
		7F2A7E1E20F60CDE007F8CF8 /* SignedInFlowController.swift in Sources */ = {isa = PBXBuildFile; fileRef = 7F2A7E1D20F60CDE007F8CF8 /* SignedInFlowController.swift */; };
		7F2A7E2020F627C9007F8CF8 /* SideMenuController+RootContent.swift in Sources */ = {isa = PBXBuildFile; fileRef = 7F2A7E1F20F627C9007F8CF8 /* SideMenuController+RootContent.swift */; };
		7F2A7E2820F62B7D007F8CF8 /* SideMenuPresenter.swift in Sources */ = {isa = PBXBuildFile; fileRef = 7F2A7E2220F62B7D007F8CF8 /* SideMenuPresenter.swift */; };
		7F2A7E2920F62B7D007F8CF8 /* SideMenuRouting.swift in Sources */ = {isa = PBXBuildFile; fileRef = 7F2A7E2320F62B7D007F8CF8 /* SideMenuRouting.swift */; };
		7F2A7E2A20F62B7D007F8CF8 /* SideMenuModels.swift in Sources */ = {isa = PBXBuildFile; fileRef = 7F2A7E2420F62B7D007F8CF8 /* SideMenuModels.swift */; };
		7F2A7E2B20F62B7D007F8CF8 /* SideMenuViewController.swift in Sources */ = {isa = PBXBuildFile; fileRef = 7F2A7E2520F62B7D007F8CF8 /* SideMenuViewController.swift */; };
		7F2A7E2C20F62B7D007F8CF8 /* SideMenuInteractor.swift in Sources */ = {isa = PBXBuildFile; fileRef = 7F2A7E2620F62B7D007F8CF8 /* SideMenuInteractor.swift */; };
		7F2A7E2D20F62B7D007F8CF8 /* SideMenuConfigurator.swift in Sources */ = {isa = PBXBuildFile; fileRef = 7F2A7E2720F62B7D007F8CF8 /* SideMenuConfigurator.swift */; };
		7F2A7E3A20F8E2CF007F8CF8 /* SideMenuTableViewCell.swift in Sources */ = {isa = PBXBuildFile; fileRef = 7F2A7E3920F8E2CF007F8CF8 /* SideMenuTableViewCell.swift */; };
		7F3D002D2181FD93002D7F53 /* Bundle+Version.swift in Sources */ = {isa = PBXBuildFile; fileRef = 7F3D002C2181FD92002D7F53 /* Bundle+Version.swift */; };
		7F4F1194210B647F00651554 /* ConfirmationSectionsProviderDummy.swift in Sources */ = {isa = PBXBuildFile; fileRef = 7F4F1193210B647F00651554 /* ConfirmationSectionsProviderDummy.swift */; };
		7F4F1196210B6F5200651554 /* ConfirmationTitleTextView.swift in Sources */ = {isa = PBXBuildFile; fileRef = 7F4F1195210B6F5200651554 /* ConfirmationTitleTextView.swift */; };
		7F4F119A210B6F7300651554 /* ConfirmationTitleBoolSwitchView.swift in Sources */ = {isa = PBXBuildFile; fileRef = 7F4F1199210B6F7300651554 /* ConfirmationTitleBoolSwitchView.swift */; };
		7F6A845F2105F92100B7FE6B /* TextFieldView.swift in Sources */ = {isa = PBXBuildFile; fileRef = 7F6A845E2105F92100B7FE6B /* TextFieldView.swift */; };
		7F6A847D2108F34B00B7FE6B /* PermissionsManager.swift in Sources */ = {isa = PBXBuildFile; fileRef = 7F6A847C2108F34B00B7FE6B /* PermissionsManager.swift */; };
		7F6A847E2109CE6600B7FE6B /* Assets.xcassets in Resources */ = {isa = PBXBuildFile; fileRef = 717D7E672101F58000791410 /* Assets.xcassets */; };
		7F6A84802109D82600B7FE6B /* SettingsFlowController.swift in Sources */ = {isa = PBXBuildFile; fileRef = 7F6A847F2109D82600B7FE6B /* SettingsFlowController.swift */; };
		7F6A8488210A00D700B7FE6B /* ConfirmationScenePresenter.swift in Sources */ = {isa = PBXBuildFile; fileRef = 7F6A8482210A00D700B7FE6B /* ConfirmationScenePresenter.swift */; };
		7F6A8489210A00D700B7FE6B /* ConfirmationSceneRouting.swift in Sources */ = {isa = PBXBuildFile; fileRef = 7F6A8483210A00D700B7FE6B /* ConfirmationSceneRouting.swift */; };
		7F6A848B210A00D700B7FE6B /* ConfirmationSceneViewController.swift in Sources */ = {isa = PBXBuildFile; fileRef = 7F6A8485210A00D700B7FE6B /* ConfirmationSceneViewController.swift */; };
		7F6A848C210A00D700B7FE6B /* ConfirmationSceneInteractor.swift in Sources */ = {isa = PBXBuildFile; fileRef = 7F6A8486210A00D700B7FE6B /* ConfirmationSceneInteractor.swift */; };
		7F6A848D210A00D700B7FE6B /* ConfirmationSceneConfigurator.swift in Sources */ = {isa = PBXBuildFile; fileRef = 7F6A8487210A00D700B7FE6B /* ConfirmationSceneConfigurator.swift */; };
		7F7187102137F74300F5C0BD /* KDFParamsSerializable.swift in Sources */ = {isa = PBXBuildFile; fileRef = 7F71870F2137F74300F5C0BD /* KDFParamsSerializable.swift */; };
		7F7187122138035A00F5C0BD /* SettingsLoadingCell.swift in Sources */ = {isa = PBXBuildFile; fileRef = 7F7187112138035A00F5C0BD /* SettingsLoadingCell.swift */; };
		7F71871321383FF000F5C0BD /* ReceiveAddressShareUtil.swift in Sources */ = {isa = PBXBuildFile; fileRef = 7182B0532107403A00A88984 /* ReceiveAddressShareUtil.swift */; };
		7F71871B2138471D00F5C0BD /* RecoverySeedPresenter.swift in Sources */ = {isa = PBXBuildFile; fileRef = 7F7187152138471D00F5C0BD /* RecoverySeedPresenter.swift */; };
		7F71871C2138471D00F5C0BD /* RecoverySeedRouting.swift in Sources */ = {isa = PBXBuildFile; fileRef = 7F7187162138471D00F5C0BD /* RecoverySeedRouting.swift */; };
		7F71871D2138471D00F5C0BD /* RecoverySeedModels.swift in Sources */ = {isa = PBXBuildFile; fileRef = 7F7187172138471D00F5C0BD /* RecoverySeedModels.swift */; };
		7F71871E2138471D00F5C0BD /* RecoverySeedViewController.swift in Sources */ = {isa = PBXBuildFile; fileRef = 7F7187182138471D00F5C0BD /* RecoverySeedViewController.swift */; };
		7F71871F2138471D00F5C0BD /* RecoverySeedInteractor.swift in Sources */ = {isa = PBXBuildFile; fileRef = 7F7187192138471D00F5C0BD /* RecoverySeedInteractor.swift */; };
		7F7187202138471D00F5C0BD /* RecoverySeedConfigurator.swift in Sources */ = {isa = PBXBuildFile; fileRef = 7F71871A2138471D00F5C0BD /* RecoverySeedConfigurator.swift */; };
		7F73396521B14DDD0007B5A1 /* ContactEmailPickerHandler.swift in Sources */ = {isa = PBXBuildFile; fileRef = 7F73396421B14DDD0007B5A1 /* ContactEmailPickerHandler.swift */; };
		7F7495F4225CF9C00065EE8E /* TradesListPresenter.swift in Sources */ = {isa = PBXBuildFile; fileRef = 7F7495EE225CF9C00065EE8E /* TradesListPresenter.swift */; };
		7F7495F5225CF9C00065EE8E /* TradesListRouting.swift in Sources */ = {isa = PBXBuildFile; fileRef = 7F7495EF225CF9C00065EE8E /* TradesListRouting.swift */; };
		7F7495F6225CF9C00065EE8E /* TradesListModels.swift in Sources */ = {isa = PBXBuildFile; fileRef = 7F7495F0225CF9C00065EE8E /* TradesListModels.swift */; };
		7F7495F7225CF9C00065EE8E /* TradesListViewController.swift in Sources */ = {isa = PBXBuildFile; fileRef = 7F7495F1225CF9C00065EE8E /* TradesListViewController.swift */; };
		7F7495F8225CF9C00065EE8E /* TradesListInteractor.swift in Sources */ = {isa = PBXBuildFile; fileRef = 7F7495F2225CF9C00065EE8E /* TradesListInteractor.swift */; };
		7F7495F9225CF9C00065EE8E /* TradesListConfigurator.swift in Sources */ = {isa = PBXBuildFile; fileRef = 7F7495F3225CF9C00065EE8E /* TradesListConfigurator.swift */; };
		7F7495FC225E01D90065EE8E /* DynamicTableView.swift in Sources */ = {isa = PBXBuildFile; fileRef = 7F7495FB225E01D90065EE8E /* DynamicTableView.swift */; };
		7F7495FE225E027E0065EE8E /* DynamicTableViewDataSourceDelegate.swift in Sources */ = {isa = PBXBuildFile; fileRef = 7F7495FD225E027E0065EE8E /* DynamicTableViewDataSourceDelegate.swift */; };
		7F749600225E06E60065EE8E /* DynamicContentTableViewCell.swift in Sources */ = {isa = PBXBuildFile; fileRef = 7F7495FF225E06E60065EE8E /* DynamicContentTableViewCell.swift */; };
		7F749603225E12A30065EE8E /* TradesListAssetPairListView.swift in Sources */ = {isa = PBXBuildFile; fileRef = 7F749602225E12A30065EE8E /* TradesListAssetPairListView.swift */; };
		7F749605225E2B790065EE8E /* TradesListAssetPairsFetcherProtocol.swift in Sources */ = {isa = PBXBuildFile; fileRef = 7F749604225E2B790065EE8E /* TradesListAssetPairsFetcherProtocol.swift */; };
		7F749607225E2BDC0065EE8E /* TradesListAssetPairsFetcher.swift in Sources */ = {isa = PBXBuildFile; fileRef = 7F749606225E2BDC0065EE8E /* TradesListAssetPairsFetcher.swift */; };
		7F74960A225F56EA0065EE8E /* TradesListAmountFormatterProtocol.swift in Sources */ = {isa = PBXBuildFile; fileRef = 7F749609225F56EA0065EE8E /* TradesListAmountFormatterProtocol.swift */; };
		7F74960C225F91440065EE8E /* TradesListAssetColoringProvider.swift in Sources */ = {isa = PBXBuildFile; fileRef = 7F74960B225F91440065EE8E /* TradesListAssetColoringProvider.swift */; };
		7F749616226081E80065EE8E /* TradeOffersPresenter.swift in Sources */ = {isa = PBXBuildFile; fileRef = 7F749610226081E80065EE8E /* TradeOffersPresenter.swift */; };
		7F749617226081E80065EE8E /* TradeOffersRouting.swift in Sources */ = {isa = PBXBuildFile; fileRef = 7F749611226081E80065EE8E /* TradeOffersRouting.swift */; };
		7F749618226081E80065EE8E /* TradeOffersModels.swift in Sources */ = {isa = PBXBuildFile; fileRef = 7F749612226081E80065EE8E /* TradeOffersModels.swift */; };
		7F749619226081E80065EE8E /* TradeOffersViewController.swift in Sources */ = {isa = PBXBuildFile; fileRef = 7F749613226081E80065EE8E /* TradeOffersViewController.swift */; };
		7F74961A226081E80065EE8E /* TradeOffersInteractor.swift in Sources */ = {isa = PBXBuildFile; fileRef = 7F749614226081E80065EE8E /* TradeOffersInteractor.swift */; };
		7F74961B226081E80065EE8E /* TradeOffersConfigurator.swift in Sources */ = {isa = PBXBuildFile; fileRef = 7F749615226081E80065EE8E /* TradeOffersConfigurator.swift */; };
		7F74961F2260A0BB0065EE8E /* TradeOffersAmountFormatterProtocol.swift in Sources */ = {isa = PBXBuildFile; fileRef = 7F74961E2260A0BB0065EE8E /* TradeOffersAmountFormatterProtocol.swift */; };
		7F7496272260A1D40065EE8E /* TradeOffersChartsFetcherProtocol.swift in Sources */ = {isa = PBXBuildFile; fileRef = 7F7496202260A1D40065EE8E /* TradeOffersChartsFetcherProtocol.swift */; };
		7F7496282260A1D40065EE8E /* TradeOffersChartCardValueFormatter.swift in Sources */ = {isa = PBXBuildFile; fileRef = 7F7496212260A1D40065EE8E /* TradeOffersChartCardValueFormatter.swift */; };
		7F7496292260A1D40065EE8E /* TradeOffersDateFormatterProtocol.swift in Sources */ = {isa = PBXBuildFile; fileRef = 7F7496222260A1D40065EE8E /* TradeOffersDateFormatterProtocol.swift */; };
		7F74962A2260A1D40065EE8E /* TradeOffersChartsFetcher.swift in Sources */ = {isa = PBXBuildFile; fileRef = 7F7496232260A1D40065EE8E /* TradeOffersChartsFetcher.swift */; };
		7F74962B2260A1D40065EE8E /* TradeOffersOffersFetcher.swift in Sources */ = {isa = PBXBuildFile; fileRef = 7F7496242260A1D40065EE8E /* TradeOffersOffersFetcher.swift */; };
		7F74962C2260A1D40065EE8E /* TradeOffersDateFormatter.swift in Sources */ = {isa = PBXBuildFile; fileRef = 7F7496252260A1D40065EE8E /* TradeOffersDateFormatter.swift */; };
		7F74962D2260A1D40065EE8E /* TradeOffersOffersFetcherProtocol.swift in Sources */ = {isa = PBXBuildFile; fileRef = 7F7496262260A1D40065EE8E /* TradeOffersOffersFetcherProtocol.swift */; };
		7F7496402260B5D60065EE8E /* TradeOffersTitleView.swift in Sources */ = {isa = PBXBuildFile; fileRef = 7F74963F2260B5D60065EE8E /* TradeOffersTitleView.swift */; };
		7F74964B226727410065EE8E /* TradesView.swift in Sources */ = {isa = PBXBuildFile; fileRef = 7F74964A226727410065EE8E /* TradesView.swift */; };
		7F74964D22672B200065EE8E /* TradesTableViewCell.swift in Sources */ = {isa = PBXBuildFile; fileRef = 7F74964C22672B200065EE8E /* TradesTableViewCell.swift */; };
		7F8B55B1212ED4B8003AE5D7 /* TimerApplication.swift in Sources */ = {isa = PBXBuildFile; fileRef = 7F8B55B0212ED4B8003AE5D7 /* TimerApplication.swift */; };
		7F8B55B3212EDAE4003AE5D7 /* main.swift in Sources */ = {isa = PBXBuildFile; fileRef = 7F8B55B2212EDAE4003AE5D7 /* main.swift */; };
		7F967FA02125985A005527EA /* UpdatePasswordModels.swift in Sources */ = {isa = PBXBuildFile; fileRef = 7F967F952125985A005527EA /* UpdatePasswordModels.swift */; };
		7F967FA12125985A005527EA /* UpdatePasswordInteractor.swift in Sources */ = {isa = PBXBuildFile; fileRef = 7F967F962125985A005527EA /* UpdatePasswordInteractor.swift */; };
		7F967FA22125985A005527EA /* UpdatePasswordRouting.swift in Sources */ = {isa = PBXBuildFile; fileRef = 7F967F972125985A005527EA /* UpdatePasswordRouting.swift */; };
		7F967FA32125985A005527EA /* UpdatePasswordPresenter.swift in Sources */ = {isa = PBXBuildFile; fileRef = 7F967F982125985A005527EA /* UpdatePasswordPresenter.swift */; };
		7F967FA42125985A005527EA /* UpdatePasswordViewController.swift in Sources */ = {isa = PBXBuildFile; fileRef = 7F967F992125985A005527EA /* UpdatePasswordViewController.swift */; };
		7F967FA52125985A005527EA /* UpdatePasswordChangePasswordWorker.swift in Sources */ = {isa = PBXBuildFile; fileRef = 7F967F9B2125985A005527EA /* UpdatePasswordChangePasswordWorker.swift */; };
		7F967FA62125985A005527EA /* UpdatePasswordSubmitWorkerProtocol.swift in Sources */ = {isa = PBXBuildFile; fileRef = 7F967F9C2125985A005527EA /* UpdatePasswordSubmitWorkerProtocol.swift */; };
		7F967FA72125985A005527EA /* UpdatePasswordConfigurator.swift in Sources */ = {isa = PBXBuildFile; fileRef = 7F967F9D2125985A005527EA /* UpdatePasswordConfigurator.swift */; };
		7F967FA82125985A005527EA /* UpdatePasswordView.swift in Sources */ = {isa = PBXBuildFile; fileRef = 7F967F9F2125985A005527EA /* UpdatePasswordView.swift */; };
		7F967FAD2125B180005527EA /* UpdatePasswordBaseSubmitWorker.swift in Sources */ = {isa = PBXBuildFile; fileRef = 7F967FAB2125B08B005527EA /* UpdatePasswordBaseSubmitWorker.swift */; };
		7F967FAE2125B18A005527EA /* UpdatePasswordRecoverWalletWorker.swift in Sources */ = {isa = PBXBuildFile; fileRef = 7F967FA9212599E3005527EA /* UpdatePasswordRecoverWalletWorker.swift */; };
		7F967FB62127359D005527EA /* ConfirmationSceneModels.swift in Sources */ = {isa = PBXBuildFile; fileRef = 7F967FB52127359D005527EA /* ConfirmationSceneModels.swift */; };
		7F967FC3212C3FF8005527EA /* LocalAuthFlowController.swift in Sources */ = {isa = PBXBuildFile; fileRef = 7F967FC2212C3FF8005527EA /* LocalAuthFlowController.swift */; };
		7F967FC5212C41EE005527EA /* SettingsManager.swift in Sources */ = {isa = PBXBuildFile; fileRef = 7F967FC4212C41EE005527EA /* SettingsManager.swift */; };
		7F967FC8212C4F84005527EA /* KeychainAccountsModel.swift in Sources */ = {isa = PBXBuildFile; fileRef = 7F967FC7212C4F84005527EA /* KeychainAccountsModel.swift */; };
		7F967FCA212C5337005527EA /* KeychainCodableAccountsV1.swift in Sources */ = {isa = PBXBuildFile; fileRef = 7F967FC9212C5337005527EA /* KeychainCodableAccountsV1.swift */; };
		7F967FCD212C7CD1005527EA /* WalletDataSerializable.swift in Sources */ = {isa = PBXBuildFile; fileRef = 7F967FCC212C7CD1005527EA /* WalletDataSerializable.swift */; };
		7F967FCF212D79B5005527EA /* RegisterSceneLocalSignInWorker.swift in Sources */ = {isa = PBXBuildFile; fileRef = 7F967FCE212D79B5005527EA /* RegisterSceneLocalSignInWorker.swift */; };
		7F967FD7212DB684005527EA /* BiometricsAuthPresenter.swift in Sources */ = {isa = PBXBuildFile; fileRef = 7F967FD1212DB684005527EA /* BiometricsAuthPresenter.swift */; };
		7F967FD8212DB684005527EA /* BiometricsAuthRouting.swift in Sources */ = {isa = PBXBuildFile; fileRef = 7F967FD2212DB684005527EA /* BiometricsAuthRouting.swift */; };
		7F967FD9212DB684005527EA /* BiometricsAuthModels.swift in Sources */ = {isa = PBXBuildFile; fileRef = 7F967FD3212DB684005527EA /* BiometricsAuthModels.swift */; };
		7F967FDA212DB684005527EA /* BiometricsAuthViewController.swift in Sources */ = {isa = PBXBuildFile; fileRef = 7F967FD4212DB684005527EA /* BiometricsAuthViewController.swift */; };
		7F967FDB212DB684005527EA /* BiometricsAuthInteractor.swift in Sources */ = {isa = PBXBuildFile; fileRef = 7F967FD5212DB684005527EA /* BiometricsAuthInteractor.swift */; };
		7F967FDC212DB684005527EA /* BiometricsAuthConfigurator.swift in Sources */ = {isa = PBXBuildFile; fileRef = 7F967FD6212DB684005527EA /* BiometricsAuthConfigurator.swift */; };
		7F967FDF212DB69E005527EA /* BiometricsAuthWorker.swift in Sources */ = {isa = PBXBuildFile; fileRef = 7F967FDE212DB69E005527EA /* BiometricsAuthWorker.swift */; };
		7FA0114521C961FF00CA5586 /* acknowledgements.markdown in Resources */ = {isa = PBXBuildFile; fileRef = 7FA0114421C961FE00CA5586 /* acknowledgements.markdown */; };
		7FA0114D21C9651F00CA5586 /* MarkdownViewerPresenter.swift in Sources */ = {isa = PBXBuildFile; fileRef = 7FA0114721C9651F00CA5586 /* MarkdownViewerPresenter.swift */; };
		7FA0114E21C9651F00CA5586 /* MarkdownViewerRouting.swift in Sources */ = {isa = PBXBuildFile; fileRef = 7FA0114821C9651F00CA5586 /* MarkdownViewerRouting.swift */; };
		7FA0114F21C9651F00CA5586 /* MarkdownViewerModels.swift in Sources */ = {isa = PBXBuildFile; fileRef = 7FA0114921C9651F00CA5586 /* MarkdownViewerModels.swift */; };
		7FA0115021C9651F00CA5586 /* MarkdownViewerViewController.swift in Sources */ = {isa = PBXBuildFile; fileRef = 7FA0114A21C9651F00CA5586 /* MarkdownViewerViewController.swift */; };
		7FA0115121C9651F00CA5586 /* MarkdownViewerInteractor.swift in Sources */ = {isa = PBXBuildFile; fileRef = 7FA0114B21C9651F00CA5586 /* MarkdownViewerInteractor.swift */; };
		7FA0115221C9651F00CA5586 /* MarkdownViewerConfigurator.swift in Sources */ = {isa = PBXBuildFile; fileRef = 7FA0114C21C9651F00CA5586 /* MarkdownViewerConfigurator.swift */; };
		7FA02BD32158F855005C1BE4 /* SalesRepo.swift in Sources */ = {isa = PBXBuildFile; fileRef = 7FA02BD22158F855005C1BE4 /* SalesRepo.swift */; };
		7FA02BD521590E16005C1BE4 /* SalesInvestedAmountFormatter.swift in Sources */ = {isa = PBXBuildFile; fileRef = 7FA02BD421590E16005C1BE4 /* SalesInvestedAmountFormatter.swift */; };
		7FA02BD8215923C3005C1BE4 /* TransactionsListAmountFormatter.swift in Sources */ = {isa = PBXBuildFile; fileRef = 7FA02BD7215923C3005C1BE4 /* TransactionsListAmountFormatter.swift */; };
		7FA02BDA215A2265005C1BE4 /* SaleOverviewInvestedAmountFormatter.swift in Sources */ = {isa = PBXBuildFile; fileRef = 7FA02BD9215A2265005C1BE4 /* SaleOverviewInvestedAmountFormatter.swift */; };
		7FABEA5520FCCA930005E751 /* SideMenuHeaderView.swift in Sources */ = {isa = PBXBuildFile; fileRef = 7FABEA5420FCCA930005E751 /* SideMenuHeaderView.swift */; };
		7FABEA5720FD08810005E751 /* RegisterSceneView.swift in Sources */ = {isa = PBXBuildFile; fileRef = 7FABEA5620FD08800005E751 /* RegisterSceneView.swift */; };
		7FABEA5E20FD088F0005E751 /* CreateOfferViewController.swift in Sources */ = {isa = PBXBuildFile; fileRef = 7FABEA5820FD088E0005E751 /* CreateOfferViewController.swift */; };
		7FABEA5F20FD088F0005E751 /* CreateOfferRouting.swift in Sources */ = {isa = PBXBuildFile; fileRef = 7FABEA5920FD088E0005E751 /* CreateOfferRouting.swift */; };
		7FABEA6020FD088F0005E751 /* CreateOfferConfigurator.swift in Sources */ = {isa = PBXBuildFile; fileRef = 7FABEA5A20FD088E0005E751 /* CreateOfferConfigurator.swift */; };
		7FABEA6220FD088F0005E751 /* CreateOfferInteractor.swift in Sources */ = {isa = PBXBuildFile; fileRef = 7FABEA5C20FD088E0005E751 /* CreateOfferInteractor.swift */; };
		7FABEA6320FD088F0005E751 /* CreateOfferPresenter.swift in Sources */ = {isa = PBXBuildFile; fileRef = 7FABEA5D20FD088F0005E751 /* CreateOfferPresenter.swift */; };
		7FABEA6720FD08B30005E751 /* DecimalFormatter.swift in Sources */ = {isa = PBXBuildFile; fileRef = 7FABEA6420FD08B30005E751 /* DecimalFormatter.swift */; };
		7FABEA6820FD08B30005E751 /* TextEditingContext.swift in Sources */ = {isa = PBXBuildFile; fileRef = 7FABEA6520FD08B30005E751 /* TextEditingContext.swift */; };
		7FABEA6920FD08B30005E751 /* ValueFormatter.swift in Sources */ = {isa = PBXBuildFile; fileRef = 7FABEA6620FD08B30005E751 /* ValueFormatter.swift */; };
		7FABEA842100D44E0005E751 /* ScrollableStackView.swift in Sources */ = {isa = PBXBuildFile; fileRef = 7FABEA832100D44E0005E751 /* ScrollableStackView.swift */; };
		7FABEA90210211170005E751 /* SendPaymentFlowController.swift in Sources */ = {isa = PBXBuildFile; fileRef = 7FABEA8F210211170005E751 /* SendPaymentFlowController.swift */; };
		7FB432B92279CED700422746 /* UITableView+LastCell.swift in Sources */ = {isa = PBXBuildFile; fileRef = 7FB432B82279CED700422746 /* UITableView+LastCell.swift */; };
<<<<<<< HEAD
		7FB432C1227C491F00422746 /* LimitsPresenter.swift in Sources */ = {isa = PBXBuildFile; fileRef = 7FB432BB227C491F00422746 /* LimitsPresenter.swift */; };
		7FB432C2227C491F00422746 /* LimitsRouting.swift in Sources */ = {isa = PBXBuildFile; fileRef = 7FB432BC227C491F00422746 /* LimitsRouting.swift */; };
		7FB432C3227C491F00422746 /* LimitsModels.swift in Sources */ = {isa = PBXBuildFile; fileRef = 7FB432BD227C491F00422746 /* LimitsModels.swift */; };
		7FB432C4227C491F00422746 /* LimitsViewController.swift in Sources */ = {isa = PBXBuildFile; fileRef = 7FB432BE227C491F00422746 /* LimitsViewController.swift */; };
		7FB432C5227C491F00422746 /* LimitsInteractor.swift in Sources */ = {isa = PBXBuildFile; fileRef = 7FB432BF227C491F00422746 /* LimitsInteractor.swift */; };
		7FB432C6227C491F00422746 /* LimitsConfigurator.swift in Sources */ = {isa = PBXBuildFile; fileRef = 7FB432C0227C491F00422746 /* LimitsConfigurator.swift */; };
		7FB432CA227C65B200422746 /* LimitsDataFetcherWorker.swift in Sources */ = {isa = PBXBuildFile; fileRef = 7FB432C9227C65B200422746 /* LimitsDataFetcherWorker.swift */; };
		7FB432CC227C65BA00422746 /* LimitsDataFetcherProtocol.swift in Sources */ = {isa = PBXBuildFile; fileRef = 7FB432CB227C65BA00422746 /* LimitsDataFetcherProtocol.swift */; };
		7FB432CE227C6F1C00422746 /* LimitsListView.swift in Sources */ = {isa = PBXBuildFile; fileRef = 7FB432CD227C6F1C00422746 /* LimitsListView.swift */; };
=======
		7FB435142282D47700422746 /* SaleOverviewPresenter.swift in Sources */ = {isa = PBXBuildFile; fileRef = 7FB4350E2282D47700422746 /* SaleOverviewPresenter.swift */; };
		7FB435152282D47700422746 /* SaleOverviewRouting.swift in Sources */ = {isa = PBXBuildFile; fileRef = 7FB4350F2282D47700422746 /* SaleOverviewRouting.swift */; };
		7FB435162282D47700422746 /* SaleOverviewModels.swift in Sources */ = {isa = PBXBuildFile; fileRef = 7FB435102282D47700422746 /* SaleOverviewModels.swift */; };
		7FB435172282D47700422746 /* SaleOverviewViewController.swift in Sources */ = {isa = PBXBuildFile; fileRef = 7FB435112282D47700422746 /* SaleOverviewViewController.swift */; };
		7FB435182282D47700422746 /* SaleOverviewInteractor.swift in Sources */ = {isa = PBXBuildFile; fileRef = 7FB435122282D47700422746 /* SaleOverviewInteractor.swift */; };
		7FB435192282D47700422746 /* SaleOverviewConfigurator.swift in Sources */ = {isa = PBXBuildFile; fileRef = 7FB435132282D47700422746 /* SaleOverviewConfigurator.swift */; };
		7FB4351B2282E2DE00422746 /* SaleOverviewDataProvider.swift in Sources */ = {isa = PBXBuildFile; fileRef = 7FB4351A2282E2DE00422746 /* SaleOverviewDataProvider.swift */; };
		7FB435242283168C00422746 /* TabsContainerPresenter.swift in Sources */ = {isa = PBXBuildFile; fileRef = 7FB4351E2283168C00422746 /* TabsContainerPresenter.swift */; };
		7FB435252283168C00422746 /* TabsContainerRouting.swift in Sources */ = {isa = PBXBuildFile; fileRef = 7FB4351F2283168C00422746 /* TabsContainerRouting.swift */; };
		7FB435262283168C00422746 /* TabsContainerModels.swift in Sources */ = {isa = PBXBuildFile; fileRef = 7FB435202283168C00422746 /* TabsContainerModels.swift */; };
		7FB435272283168C00422746 /* TabsContainerViewController.swift in Sources */ = {isa = PBXBuildFile; fileRef = 7FB435212283168C00422746 /* TabsContainerViewController.swift */; };
		7FB435282283168C00422746 /* TabsContainerInteractor.swift in Sources */ = {isa = PBXBuildFile; fileRef = 7FB435222283168C00422746 /* TabsContainerInteractor.swift */; };
		7FB435292283168C00422746 /* TabsContainerConfigurator.swift in Sources */ = {isa = PBXBuildFile; fileRef = 7FB435232283168C00422746 /* TabsContainerConfigurator.swift */; };
		7FB4352C228316B700422746 /* TabsContainerContentProvider.swift in Sources */ = {isa = PBXBuildFile; fileRef = 7FB4352B228316B700422746 /* TabsContainerContentProvider.swift */; };
		7FB4353B228586D000422746 /* SaleDetailsModels.swift in Sources */ = {isa = PBXBuildFile; fileRef = 7FB4352E228586D000422746 /* SaleDetailsModels.swift */; };
		7FB4353C228586D000422746 /* SaleDetailsPresenter.swift in Sources */ = {isa = PBXBuildFile; fileRef = 7FB4352F228586D000422746 /* SaleDetailsPresenter.swift */; };
		7FB4353D228586D000422746 /* SaleDetailsViewController.swift in Sources */ = {isa = PBXBuildFile; fileRef = 7FB43530228586D000422746 /* SaleDetailsViewController.swift */; };
		7FB4353E228586D000422746 /* SaleDetailsConfigurator.swift in Sources */ = {isa = PBXBuildFile; fileRef = 7FB43531228586D000422746 /* SaleDetailsConfigurator.swift */; };
		7FB4353F228586D100422746 /* SaleDetailsInteractor.swift in Sources */ = {isa = PBXBuildFile; fileRef = 7FB43532228586D000422746 /* SaleDetailsInteractor.swift */; };
		7FB43540228586D100422746 /* SaleDetailsDataProvider.swift in Sources */ = {isa = PBXBuildFile; fileRef = 7FB43534228586D000422746 /* SaleDetailsDataProvider.swift */; };
		7FB43541228586D100422746 /* SaleDetailsRouting.swift in Sources */ = {isa = PBXBuildFile; fileRef = 7FB43535228586D000422746 /* SaleDetailsRouting.swift */; };
		7FB43542228586D100422746 /* SaleDetailsLoadingView.swift in Sources */ = {isa = PBXBuildFile; fileRef = 7FB43537228586D000422746 /* SaleDetailsLoadingView.swift */; };
		7FB43543228586D100422746 /* SaleDetailsGeneralContentView.swift in Sources */ = {isa = PBXBuildFile; fileRef = 7FB43538228586D000422746 /* SaleDetailsGeneralContentView.swift */; };
		7FB43544228586D100422746 /* SaleDetailsTokenContent.swift in Sources */ = {isa = PBXBuildFile; fileRef = 7FB43539228586D000422746 /* SaleDetailsTokenContent.swift */; };
		7FB43545228586D100422746 /* SaleDetailsEmptyView.swift in Sources */ = {isa = PBXBuildFile; fileRef = 7FB4353A228586D000422746 /* SaleDetailsEmptyView.swift */; };
>>>>>>> 51dbbf74
		7FB9E46C20BEB3E2005BFE0E /* Theme.swift in Sources */ = {isa = PBXBuildFile; fileRef = 7FB9E46B20BEB3E2005BFE0E /* Theme.swift */; };
		7FB9E46F20BEB6B7005BFE0E /* BaseFlowController.swift in Sources */ = {isa = PBXBuildFile; fileRef = 7FB9E46E20BEB6B7005BFE0E /* BaseFlowController.swift */; };
		7FB9E47120BEB6D2005BFE0E /* LaunchFlowController.swift in Sources */ = {isa = PBXBuildFile; fileRef = 7FB9E47020BEB6D2005BFE0E /* LaunchFlowController.swift */; };
		7FB9E47320BEBD7E005BFE0E /* AppController.swift in Sources */ = {isa = PBXBuildFile; fileRef = 7FB9E47220BEBD7E005BFE0E /* AppController.swift */; };
		7FB9E47720BECDBB005BFE0E /* NavigationController.swift in Sources */ = {isa = PBXBuildFile; fileRef = 7FB9E47620BECDBB005BFE0E /* NavigationController.swift */; };
		7FB9E47920BED04F005BFE0E /* SnapKit+Extension.swift in Sources */ = {isa = PBXBuildFile; fileRef = 7FB9E47820BED04F005BFE0E /* SnapKit+Extension.swift */; };
		7FB9E47B20C01455005BFE0E /* UIImage+ButtonImage.swift in Sources */ = {isa = PBXBuildFile; fileRef = 7FB9E47A20C01455005BFE0E /* UIImage+ButtonImage.swift */; };
		7FB9E47D20C06C2E005BFE0E /* RegisterSceneWorkersProtocols.swift in Sources */ = {isa = PBXBuildFile; fileRef = 7FB9E47C20C06C2E005BFE0E /* RegisterSceneWorkersProtocols.swift */; };
		7FB9E47F20C06D7C005BFE0E /* RegisterSceneRegisterWorker.swift in Sources */ = {isa = PBXBuildFile; fileRef = 7FB9E47E20C06D7C005BFE0E /* RegisterSceneRegisterWorker.swift */; };
		7FB9E48220C06FD1005BFE0E /* KeychainManager.swift in Sources */ = {isa = PBXBuildFile; fileRef = 7FB9E48120C06FD1005BFE0E /* KeychainManager.swift */; };
		7FC88B832166097C00BED021 /* RegisterSceneFieldView.swift in Sources */ = {isa = PBXBuildFile; fileRef = 7FC88B822166097C00BED021 /* RegisterSceneFieldView.swift */; };
		7FC88B85216609C600BED021 /* RegisterSceneAggreeOnTermsView.swift in Sources */ = {isa = PBXBuildFile; fileRef = 7FC88B84216609C600BED021 /* RegisterSceneAggreeOnTermsView.swift */; };
		7FE9FF4E21400E27006ACFEA /* AppInfoUtils.swift in Sources */ = {isa = PBXBuildFile; fileRef = 7FE9FF4D21400E27006ACFEA /* AppInfoUtils.swift */; };
		7FEA09BC213446510037F25F /* ClientRedirectsModel.swift in Sources */ = {isa = PBXBuildFile; fileRef = 7FEA09BB213446510037F25F /* ClientRedirectsModel.swift */; };
		7FEA09BE21357A470037F25F /* PermissionRequestFlowController.swift in Sources */ = {isa = PBXBuildFile; fileRef = 7FEA09BD21357A470037F25F /* PermissionRequestFlowController.swift */; };
		7FEA09C021357EEA0037F25F /* QRCodeReaderFlowController.swift in Sources */ = {isa = PBXBuildFile; fileRef = 7FEA09BF21357EEA0037F25F /* QRCodeReaderFlowController.swift */; };
		7FEB45BC20DD4143001CA31C /* VerifyEmailPresenter.swift in Sources */ = {isa = PBXBuildFile; fileRef = 7FEB45B620DD4143001CA31C /* VerifyEmailPresenter.swift */; };
		7FEB45BD20DD4143001CA31C /* VerifyEmailRouting.swift in Sources */ = {isa = PBXBuildFile; fileRef = 7FEB45B720DD4143001CA31C /* VerifyEmailRouting.swift */; };
		7FEB45BE20DD4143001CA31C /* VerifyEmailModels.swift in Sources */ = {isa = PBXBuildFile; fileRef = 7FEB45B820DD4143001CA31C /* VerifyEmailModels.swift */; };
		7FEB45BF20DD4143001CA31C /* VerifyEmailViewController.swift in Sources */ = {isa = PBXBuildFile; fileRef = 7FEB45B920DD4143001CA31C /* VerifyEmailViewController.swift */; };
		7FEB45C020DD4143001CA31C /* VerifyEmailInteractor.swift in Sources */ = {isa = PBXBuildFile; fileRef = 7FEB45BA20DD4143001CA31C /* VerifyEmailInteractor.swift */; };
		7FEB45C120DD4143001CA31C /* VerifyEmailConfigurator.swift in Sources */ = {isa = PBXBuildFile; fileRef = 7FEB45BB20DD4143001CA31C /* VerifyEmailConfigurator.swift */; };
		7FEB45C420DD430A001CA31C /* SharedViewsBuilder.swift in Sources */ = {isa = PBXBuildFile; fileRef = 7FEB45C320DD430A001CA31C /* SharedViewsBuilder.swift */; };
		7FEB45C620DD5C6B001CA31C /* VerifyEmailVerifyWorkerProtocol.swift in Sources */ = {isa = PBXBuildFile; fileRef = 7FEB45C520DD5C6B001CA31C /* VerifyEmailVerifyWorkerProtocol.swift */; };
		7FEB45C820DD5D94001CA31C /* VerifyEmailResendWorkerProtocol.swift in Sources */ = {isa = PBXBuildFile; fileRef = 7FEB45C720DD5D94001CA31C /* VerifyEmailResendWorkerProtocol.swift */; };
		7FEB45CC20E1030E001CA31C /* AppController+UserActivitySubscribers.swift in Sources */ = {isa = PBXBuildFile; fileRef = 7FEB45CB20E1030E001CA31C /* AppController+UserActivitySubscribers.swift */; };
		7FF5AE4F215BCC450066A2ED /* WalletRepo.swift in Sources */ = {isa = PBXBuildFile; fileRef = 7FF5AE4E215BCC450066A2ED /* WalletRepo.swift */; };
		7FF5AE51215BEA760066A2ED /* ValueValidator.swift in Sources */ = {isa = PBXBuildFile; fileRef = 7FF5AE50215BEA760066A2ED /* ValueValidator.swift */; };
		7FF5AE55215BEC5A0066A2ED /* DecimalMaxValueValidator.swift in Sources */ = {isa = PBXBuildFile; fileRef = 7FF5AE54215BEC5A0066A2ED /* DecimalMaxValueValidator.swift */; };
		7FF675FD20BD98630074E9A8 /* LaunchScreen.storyboard in Resources */ = {isa = PBXBuildFile; fileRef = 7FF675F720BD98630074E9A8 /* LaunchScreen.storyboard */; };
		7FF6760020BD98630074E9A8 /* AppDelegate.swift in Sources */ = {isa = PBXBuildFile; fileRef = 7FF675FC20BD98630074E9A8 /* AppDelegate.swift */; };
		7FF6761520BDA0910074E9A8 /* RegisterScenePresenter.swift in Sources */ = {isa = PBXBuildFile; fileRef = 7FF6760F20BDA0910074E9A8 /* RegisterScenePresenter.swift */; };
		7FF6761620BDA0910074E9A8 /* RegisterSceneRouting.swift in Sources */ = {isa = PBXBuildFile; fileRef = 7FF6761020BDA0910074E9A8 /* RegisterSceneRouting.swift */; };
		7FF6761720BDA0910074E9A8 /* RegisterSceneModels.swift in Sources */ = {isa = PBXBuildFile; fileRef = 7FF6761120BDA0910074E9A8 /* RegisterSceneModels.swift */; };
		7FF6761820BDA0910074E9A8 /* RegisterSceneViewController.swift in Sources */ = {isa = PBXBuildFile; fileRef = 7FF6761220BDA0910074E9A8 /* RegisterSceneViewController.swift */; };
		7FF6761920BDA0910074E9A8 /* RegisterSceneInteractor.swift in Sources */ = {isa = PBXBuildFile; fileRef = 7FF6761320BDA0910074E9A8 /* RegisterSceneInteractor.swift */; };
		7FF6761A20BDA0910074E9A8 /* RegisterSceneConfigurator.swift in Sources */ = {isa = PBXBuildFile; fileRef = 7FF6761420BDA0910074E9A8 /* RegisterSceneConfigurator.swift */; };
		7FF6761E20BDA10C0074E9A8 /* String+QueueLabel.swift in Sources */ = {isa = PBXBuildFile; fileRef = 7FF6761D20BDA10C0074E9A8 /* String+QueueLabel.swift */; };
		7FF6762520BDBBF40074E9A8 /* RootNavigationViewController.swift in Sources */ = {isa = PBXBuildFile; fileRef = 7FF6762420BDBBF40074E9A8 /* RootNavigationViewController.swift */; };
		7FF896E521ADABF1001A5D48 /* ExploreTokensTokenColoringProviderProtocol.swift in Sources */ = {isa = PBXBuildFile; fileRef = 7FF896E421ADABF1001A5D48 /* ExploreTokensTokenColoringProviderProtocol.swift */; };
		7FF896E721ADACFE001A5D48 /* TokenDetailsTokenColoringProviderProtocol.swift in Sources */ = {isa = PBXBuildFile; fileRef = 7FF896E621ADACFE001A5D48 /* TokenDetailsTokenColoringProviderProtocol.swift */; };
		7FF896EA21ADAE8F001A5D48 /* TokenColoringProvider.swift in Sources */ = {isa = PBXBuildFile; fileRef = 7FF896E921ADAE8F001A5D48 /* TokenColoringProvider.swift */; };
		7FF896EC21ADAF60001A5D48 /* UIColor+Hex.swift in Sources */ = {isa = PBXBuildFile; fileRef = 7FF896EB21ADAF60001A5D48 /* UIColor+Hex.swift */; };
		7FF896EF21AEBCA7001A5D48 /* TermsInfoProvider.swift in Sources */ = {isa = PBXBuildFile; fileRef = 7FF896EE21AEBCA7001A5D48 /* TermsInfoProvider.swift */; };
		DB09402A2260F3C400A9992A /* TransactionDetailsEmailFetcher.swift in Sources */ = {isa = PBXBuildFile; fileRef = DB0940292260F3C400A9992A /* TransactionDetailsEmailFetcher.swift */; };
		DB09402F2266322A00A9992A /* DecimalFloorRoundingBehavior.swift in Sources */ = {isa = PBXBuildFile; fileRef = DB09402E2266322A00A9992A /* DecimalFloorRoundingBehavior.swift */; };
		DB10444B2167B4E000FD43BC /* SaleEmptyView.swift in Sources */ = {isa = PBXBuildFile; fileRef = DB10444A2167B4E000FD43BC /* SaleEmptyView.swift */; };
		DB14989C225B896900A9A74C /* SaleInfoTextFormatter.swift in Sources */ = {isa = PBXBuildFile; fileRef = DB14989B225B896900A9A74C /* SaleInfoTextFormatter.swift */; };
		DB16017D21F5DB0F00CD3DA4 /* Assets.swift in Sources */ = {isa = PBXBuildFile; fileRef = DB16017C21F5DB0F00CD3DA4 /* Assets.swift */; };
		DB16017F21F600FB00CD3DA4 /* LocalizationManager.swift in Sources */ = {isa = PBXBuildFile; fileRef = DB16017E21F600FB00CD3DA4 /* LocalizationManager.swift */; };
		DB19A7FD215BC4980043CD4A /* SaleInvestConfirmationProvider.swift in Sources */ = {isa = PBXBuildFile; fileRef = DB19A7FC215BC4980043CD4A /* SaleInvestConfirmationProvider.swift */; };
		DB1AFBAA21C9338300D87D5D /* AuthenticatorAuthPresenter.swift in Sources */ = {isa = PBXBuildFile; fileRef = DB1AFBA421C9338300D87D5D /* AuthenticatorAuthPresenter.swift */; };
		DB1AFBAB21C9338300D87D5D /* AuthenticatorAuthRouting.swift in Sources */ = {isa = PBXBuildFile; fileRef = DB1AFBA521C9338300D87D5D /* AuthenticatorAuthRouting.swift */; };
		DB1AFBAC21C9338300D87D5D /* AuthenticatorAuthModels.swift in Sources */ = {isa = PBXBuildFile; fileRef = DB1AFBA621C9338300D87D5D /* AuthenticatorAuthModels.swift */; };
		DB1AFBAD21C9338300D87D5D /* AuthenticatorAuthViewController.swift in Sources */ = {isa = PBXBuildFile; fileRef = DB1AFBA721C9338300D87D5D /* AuthenticatorAuthViewController.swift */; };
		DB1AFBAE21C9338300D87D5D /* AuthenticatorAuthInteractor.swift in Sources */ = {isa = PBXBuildFile; fileRef = DB1AFBA821C9338300D87D5D /* AuthenticatorAuthInteractor.swift */; };
		DB1AFBAF21C9338300D87D5D /* AuthenticatorAuthConfigurator.swift in Sources */ = {isa = PBXBuildFile; fileRef = DB1AFBA921C9338300D87D5D /* AuthenticatorAuthConfigurator.swift */; };
		DB1AFBB321C9357900D87D5D /* AuthRequestWorker.swift in Sources */ = {isa = PBXBuildFile; fileRef = DB1AFBB221C9357900D87D5D /* AuthRequestWorker.swift */; };
		DB1AFBB521C953A000D87D5D /* AuthenticatorAuthQRCell.swift in Sources */ = {isa = PBXBuildFile; fileRef = DB1AFBB421C953A000D87D5D /* AuthenticatorAuthQRCell.swift */; };
		DB1AFBB721C9577200D87D5D /* AuthRequestQRCodeGenerator.swift in Sources */ = {isa = PBXBuildFile; fileRef = DB1AFBB621C9577200D87D5D /* AuthRequestQRCodeGenerator.swift */; };
		DB27961621C2B98600106B0C /* FeeDataFormatter.swift in Sources */ = {isa = PBXBuildFile; fileRef = DB27961521C2B98600106B0C /* FeeDataFormatter.swift */; };
		DB4512A9216E2A9100922DA7 /* TransactionsListSalesFetcher.swift in Sources */ = {isa = PBXBuildFile; fileRef = DB1B2F30216E25A40081EB1D /* TransactionsListSalesFetcher.swift */; };
		DB4512AB216E34FD00922DA7 /* TransactionDetailsInvestmentSectionsProvider.swift in Sources */ = {isa = PBXBuildFile; fileRef = DB4512AA216E34FD00922DA7 /* TransactionDetailsInvestmentSectionsProvider.swift */; };
		DB59381C226DD77500C8997C /* SendPaymentAmountModels.swift in Sources */ = {isa = PBXBuildFile; fileRef = DB59380C226DD77400C8997C /* SendPaymentAmountModels.swift */; };
		DB59381D226DD77500C8997C /* SendPaymentAmountPresenter.swift in Sources */ = {isa = PBXBuildFile; fileRef = DB59380D226DD77400C8997C /* SendPaymentAmountPresenter.swift */; };
		DB59381E226DD77500C8997C /* SendPaymentAmountRouting.swift in Sources */ = {isa = PBXBuildFile; fileRef = DB59380E226DD77400C8997C /* SendPaymentAmountRouting.swift */; };
		DB59381F226DD77500C8997C /* SendPaymentAmountInteractor.swift in Sources */ = {isa = PBXBuildFile; fileRef = DB59380F226DD77400C8997C /* SendPaymentAmountInteractor.swift */; };
		DB593821226DD77500C8997C /* SendPaymentAmountFeeLoader.swift in Sources */ = {isa = PBXBuildFile; fileRef = DB593812226DD77400C8997C /* SendPaymentAmountFeeLoader.swift */; };
		DB593822226DD77500C8997C /* SendPaymentAmountsBalanceDetailsLoader.swift in Sources */ = {isa = PBXBuildFile; fileRef = DB593813226DD77400C8997C /* SendPaymentAmountsBalanceDetailsLoader.swift */; };
		DB593823226DD77500C8997C /* SendPaymentAmountAmountFormatter.swift in Sources */ = {isa = PBXBuildFile; fileRef = DB593814226DD77400C8997C /* SendPaymentAmountAmountFormatter.swift */; };
		DB593825226DD77500C8997C /* SendPaymentAmountViewController.swift in Sources */ = {isa = PBXBuildFile; fileRef = DB593816226DD77400C8997C /* SendPaymentAmountViewController.swift */; };
		DB593826226DD77500C8997C /* SendPaymentAmountEnterAmountView.swift in Sources */ = {isa = PBXBuildFile; fileRef = DB593818226DD77400C8997C /* SendPaymentAmountEnterAmountView.swift */; };
		DB593827226DD77500C8997C /* SendPaymentAmountBalanceView.swift in Sources */ = {isa = PBXBuildFile; fileRef = DB593819226DD77400C8997C /* SendPaymentAmountBalanceView.swift */; };
		DB593829226DD77500C8997C /* SendPaymentAmountConfigurator.swift in Sources */ = {isa = PBXBuildFile; fileRef = DB59381B226DD77400C8997C /* SendPaymentAmountConfigurator.swift */; };
		DB593833226E0A0600C8997C /* SendPaymentDestinationPresenter.swift in Sources */ = {isa = PBXBuildFile; fileRef = DB59382D226E0A0600C8997C /* SendPaymentDestinationPresenter.swift */; };
		DB593834226E0A0600C8997C /* SendPaymentDestinationRouting.swift in Sources */ = {isa = PBXBuildFile; fileRef = DB59382E226E0A0600C8997C /* SendPaymentDestinationRouting.swift */; };
		DB593835226E0A0600C8997C /* SendPaymentDestinationModels.swift in Sources */ = {isa = PBXBuildFile; fileRef = DB59382F226E0A0600C8997C /* SendPaymentDestinationModels.swift */; };
		DB593836226E0A0600C8997C /* SendPaymentDestinationViewController.swift in Sources */ = {isa = PBXBuildFile; fileRef = DB593830226E0A0600C8997C /* SendPaymentDestinationViewController.swift */; };
		DB593837226E0A0600C8997C /* SendPaymentDestinationInteractor.swift in Sources */ = {isa = PBXBuildFile; fileRef = DB593831226E0A0600C8997C /* SendPaymentDestinationInteractor.swift */; };
		DB593838226E0A0600C8997C /* SendPaymentDestinationConfigurator.swift in Sources */ = {isa = PBXBuildFile; fileRef = DB593832226E0A0600C8997C /* SendPaymentDestinationConfigurator.swift */; };
		DB59383C226E0AD200C8997C /* SendPaymentDestinationRecipientAddressView.swift in Sources */ = {isa = PBXBuildFile; fileRef = DB59383B226E0AD200C8997C /* SendPaymentDestinationRecipientAddressView.swift */; };
		DB59383F226E0AEC00C8997C /* SendPaymentDestinationRecipientAddressResolver.swift in Sources */ = {isa = PBXBuildFile; fileRef = DB59383D226E0AEC00C8997C /* SendPaymentDestinationRecipientAddressResolver.swift */; };
		DB593840226E0AEC00C8997C /* WithdrawRecipientAddressResolver.swift in Sources */ = {isa = PBXBuildFile; fileRef = DB59383E226E0AEC00C8997C /* WithdrawRecipientAddressResolver.swift */; };
		DB593842226F4C2B00C8997C /* SendPaymentAmountTitleTextEditView.swift in Sources */ = {isa = PBXBuildFile; fileRef = DB593841226F4C2B00C8997C /* SendPaymentAmountTitleTextEditView.swift */; };
		DB593844227095F900C8997C /* SendPaymentDestinationContactsFethcer.swift in Sources */ = {isa = PBXBuildFile; fileRef = DB593843227095F800C8997C /* SendPaymentDestinationContactsFethcer.swift */; };
		DB5938462270A1DF00C8997C /* SendPaymentDestinationContactCell.swift in Sources */ = {isa = PBXBuildFile; fileRef = DB5938452270A1DF00C8997C /* SendPaymentDestinationContactCell.swift */; };
		DB59386A2273192500C8997C /* PasswordValidator.swift in Sources */ = {isa = PBXBuildFile; fileRef = DB5938692273192500C8997C /* PasswordValidator.swift */; };
		DB59386C2273616B00C8997C /* PrecisedFormatter.swift in Sources */ = {isa = PBXBuildFile; fileRef = DB59386B2273616B00C8997C /* PrecisedFormatter.swift */; };
		DB59386E227B46EC00C8997C /* ConfirmationSceneBaseCell.swift in Sources */ = {isa = PBXBuildFile; fileRef = DB59386D227B46EC00C8997C /* ConfirmationSceneBaseCell.swift */; };
		DB5A3BBE21C1554600520604 /* FeesPresenter.swift in Sources */ = {isa = PBXBuildFile; fileRef = DB5A3BB821C1554600520604 /* FeesPresenter.swift */; };
		DB5A3BBF21C1554600520604 /* FeesRouting.swift in Sources */ = {isa = PBXBuildFile; fileRef = DB5A3BB921C1554600520604 /* FeesRouting.swift */; };
		DB5A3BC021C1554600520604 /* FeesModels.swift in Sources */ = {isa = PBXBuildFile; fileRef = DB5A3BBA21C1554600520604 /* FeesModels.swift */; };
		DB5A3BC121C1554600520604 /* FeesViewController.swift in Sources */ = {isa = PBXBuildFile; fileRef = DB5A3BBB21C1554600520604 /* FeesViewController.swift */; };
		DB5A3BC221C1554600520604 /* FeesInteractor.swift in Sources */ = {isa = PBXBuildFile; fileRef = DB5A3BBC21C1554600520604 /* FeesInteractor.swift */; };
		DB5A3BC321C1554600520604 /* FeesConfigurator.swift in Sources */ = {isa = PBXBuildFile; fileRef = DB5A3BBD21C1554600520604 /* FeesConfigurator.swift */; };
		DB5A3BC921C1593800520604 /* FeeSectionProvider.swift in Sources */ = {isa = PBXBuildFile; fileRef = DB5A3BC821C1593800520604 /* FeeSectionProvider.swift */; };
		DB6CFC6B21C410CD00160448 /* TitleValueView.swift in Sources */ = {isa = PBXBuildFile; fileRef = DB6CFC6A21C410CD00160448 /* TitleValueView.swift */; };
		DB6FB15021C8212600AA779E /* ExportSeedManager.swift in Sources */ = {isa = PBXBuildFile; fileRef = DB6FB14F21C8212600AA779E /* ExportSeedManager.swift */; };
		DB71306321CA510700234C12 /* AuthenticatorAuthFlowController.swift in Sources */ = {isa = PBXBuildFile; fileRef = DB71306221CA510700234C12 /* AuthenticatorAuthFlowController.swift */; };
		DB71308321CA7FEA00234C12 /* AuthAppAvailibilityChecker.swift in Sources */ = {isa = PBXBuildFile; fileRef = DB71308221CA7FEA00234C12 /* AuthAppAvailibilityChecker.swift */; };
		DB71308521CA84D500234C12 /* AuthenticatorAuthActionCell.swift in Sources */ = {isa = PBXBuildFile; fileRef = DB71308421CA84D500234C12 /* AuthenticatorAuthActionCell.swift */; };
		DB71308721CAA23200234C12 /* AuthRequestKeyFetcher.swift in Sources */ = {isa = PBXBuildFile; fileRef = DB71308621CAA23200234C12 /* AuthRequestKeyFetcher.swift */; };
		DB71308921CAA71E00234C12 /* AuthRequestBuilder.swift in Sources */ = {isa = PBXBuildFile; fileRef = DB71308821CAA71E00234C12 /* AuthRequestBuilder.swift */; };
		DB7242B921CBC43200D55EB9 /* DownloadUrlFetcher.swift in Sources */ = {isa = PBXBuildFile; fileRef = DB7242B821CBC43200D55EB9 /* DownloadUrlFetcher.swift */; };
		DB72EBEA225CF05400A50A07 /* TransactionListActionProvider.swift in Sources */ = {isa = PBXBuildFile; fileRef = DB72EBE9225CF05400A50A07 /* TransactionListActionProvider.swift */; };
		DB72EBEC225F413100A50A07 /* TitleValueCell.swift in Sources */ = {isa = PBXBuildFile; fileRef = DB72EBEB225F413100A50A07 /* TitleValueCell.swift */; };
		DB76E3AE22940E0900DA0BA8 /* ChartPresenter.swift in Sources */ = {isa = PBXBuildFile; fileRef = DB76E3A822940E0900DA0BA8 /* ChartPresenter.swift */; };
		DB76E3AF22940E0900DA0BA8 /* ChartRouting.swift in Sources */ = {isa = PBXBuildFile; fileRef = DB76E3A922940E0900DA0BA8 /* ChartRouting.swift */; };
		DB76E3B022940E0900DA0BA8 /* ChartModels.swift in Sources */ = {isa = PBXBuildFile; fileRef = DB76E3AA22940E0900DA0BA8 /* ChartModels.swift */; };
		DB76E3B122940E0900DA0BA8 /* ChartViewController.swift in Sources */ = {isa = PBXBuildFile; fileRef = DB76E3AB22940E0900DA0BA8 /* ChartViewController.swift */; };
		DB76E3B222940E0900DA0BA8 /* ChartInteractor.swift in Sources */ = {isa = PBXBuildFile; fileRef = DB76E3AC22940E0900DA0BA8 /* ChartInteractor.swift */; };
		DB76E3B322940E0900DA0BA8 /* ChartConfigurator.swift in Sources */ = {isa = PBXBuildFile; fileRef = DB76E3AD22940E0900DA0BA8 /* ChartConfigurator.swift */; };
		DB76E3B822941F2500DA0BA8 /* ChartDataProvider.swift in Sources */ = {isa = PBXBuildFile; fileRef = DB76E3B722941F2500DA0BA8 /* ChartDataProvider.swift */; };
		DB76E3BA22942E2400DA0BA8 /* ChartAmountFormatter.swift in Sources */ = {isa = PBXBuildFile; fileRef = DB76E3B922942E2400DA0BA8 /* ChartAmountFormatter.swift */; };
		DB76E3BC22942E5700DA0BA8 /* ChartDateFormatter.swift in Sources */ = {isa = PBXBuildFile; fileRef = DB76E3BB22942E5700DA0BA8 /* ChartDateFormatter.swift */; };
		DB76E3BE22942FF900DA0BA8 /* ChartChartDateFormatter.swift in Sources */ = {isa = PBXBuildFile; fileRef = DB76E3BD22942FF900DA0BA8 /* ChartChartDateFormatter.swift */; };
		DB76E3C122944B9200DA0BA8 /* ChartEmptyView.swift in Sources */ = {isa = PBXBuildFile; fileRef = DB76E3C022944B9200DA0BA8 /* ChartEmptyView.swift */; };
		DB80461C21D3744500C60939 /* AuthKeychainManager.swift in Sources */ = {isa = PBXBuildFile; fileRef = DB80461B21D3744500C60939 /* AuthKeychainManager.swift */; };
		DB835F77220D8A25006672C7 /* TransactionsHistoryRepo.swift in Sources */ = {isa = PBXBuildFile; fileRef = DB835F76220D8A25006672C7 /* TransactionsHistoryRepo.swift */; };
		DB8C4065222853060018148E /* DepositSceneErrorFormatter.swift in Sources */ = {isa = PBXBuildFile; fileRef = DB8C4064222853060018148E /* DepositSceneErrorFormatter.swift */; };
		DB990C3221E4E86600D041BE /* RegisterSceneSignUpBuilderProtocol.swift in Sources */ = {isa = PBXBuildFile; fileRef = DB990C3121E4E86600D041BE /* RegisterSceneSignUpBuilderProtocol.swift */; };
		DB990C3621E51A0100D041BE /* UpdatePasswordRequestBuilderProtocol.swift in Sources */ = {isa = PBXBuildFile; fileRef = DB990C3521E51A0100D041BE /* UpdatePasswordRequestBuilderProtocol.swift */; };
		DB992AE521CD18E2003533FC /* AppController+OpenUrlSubscriber.swift in Sources */ = {isa = PBXBuildFile; fileRef = DB992AE421CD18E2003533FC /* AppController+OpenUrlSubscriber.swift */; };
		DBA0EFB021C0041700A99325 /* UIResponder+First.swift in Sources */ = {isa = PBXBuildFile; fileRef = DBA0EFAF21C0041700A99325 /* UIResponder+First.swift */; };
		DBAF878321EF8E9F005423A0 /* LocKey.swift in Sources */ = {isa = PBXBuildFile; fileRef = DBAF878221EF8E9F005423A0 /* LocKey.swift */; };
		DBB565A121F771140066B5E5 /* Localizable.strings in Resources */ = {isa = PBXBuildFile; fileRef = DBB5659E21F771140066B5E5 /* Localizable.strings */; };
		DBB565A321F789820066B5E5 /* String+Index.swift in Sources */ = {isa = PBXBuildFile; fileRef = DBB565A221F789820066B5E5 /* String+Index.swift */; };
		DBED51CF2280360D0040632E /* Array+IndexOf.swift in Sources */ = {isa = PBXBuildFile; fileRef = DBED51CE2280360D0040632E /* Array+IndexOf.swift */; };
		DBED51D12280835B0040632E /* SendPaymentDestinationEmptyCell.swift in Sources */ = {isa = PBXBuildFile; fileRef = DBED51D02280835B0040632E /* SendPaymentDestinationEmptyCell.swift */; };
		DBED51E22285C6600040632E /* RecoverySeedSignUpWorker.swift in Sources */ = {isa = PBXBuildFile; fileRef = DBED51E12285C65F0040632E /* RecoverySeedSignUpWorker.swift */; };
		DBED51E522899BA80040632E /* SendPaymentAmountFeeOverviewer.swift in Sources */ = {isa = PBXBuildFile; fileRef = DBED51E422899BA70040632E /* SendPaymentAmountFeeOverviewer.swift */; };
		DBED51ED228AE6B50040632E /* SaleInvestPresenter.swift in Sources */ = {isa = PBXBuildFile; fileRef = DBED51E7228AE6B50040632E /* SaleInvestPresenter.swift */; };
		DBED51EE228AE6B50040632E /* SaleInvestRouting.swift in Sources */ = {isa = PBXBuildFile; fileRef = DBED51E8228AE6B50040632E /* SaleInvestRouting.swift */; };
		DBED51EF228AE6B50040632E /* SaleInvestModels.swift in Sources */ = {isa = PBXBuildFile; fileRef = DBED51E9228AE6B50040632E /* SaleInvestModels.swift */; };
		DBED51F0228AE6B50040632E /* SaleInvestViewController.swift in Sources */ = {isa = PBXBuildFile; fileRef = DBED51EA228AE6B50040632E /* SaleInvestViewController.swift */; };
		DBED51F1228AE6B50040632E /* SaleInvestInteractor.swift in Sources */ = {isa = PBXBuildFile; fileRef = DBED51EB228AE6B50040632E /* SaleInvestInteractor.swift */; };
		DBED51F2228AE6B50040632E /* SaleInvestConfigurator.swift in Sources */ = {isa = PBXBuildFile; fileRef = DBED51EC228AE6B50040632E /* SaleInvestConfigurator.swift */; };
		DBED51F8228AF42F0040632E /* SaleInvestDataProvider.swift in Sources */ = {isa = PBXBuildFile; fileRef = DBED51F7228AF42F0040632E /* SaleInvestDataProvider.swift */; };
		DBED51FC228B09DB0040632E /* SaleInvesInvestedAmountFormatter.swift in Sources */ = {isa = PBXBuildFile; fileRef = DBED51FB228B09DB0040632E /* SaleInvesInvestedAmountFormatter.swift */; };
		DBED51FE228B0C930040632E /* SaleInvestCancelIvestWorker.swift in Sources */ = {isa = PBXBuildFile; fileRef = DBED51FD228B0C930040632E /* SaleInvestCancelIvestWorker.swift */; };
		DBED5200228B10940040632E /* SaleInvestAmountFormatter.swift in Sources */ = {isa = PBXBuildFile; fileRef = DBED51FF228B10940040632E /* SaleInvestAmountFormatter.swift */; };
		DBED5208228C33900040632E /* AssetPickerPresenter.swift in Sources */ = {isa = PBXBuildFile; fileRef = DBED5202228C33900040632E /* AssetPickerPresenter.swift */; };
		DBED5209228C33900040632E /* AssetPickerRouting.swift in Sources */ = {isa = PBXBuildFile; fileRef = DBED5203228C33900040632E /* AssetPickerRouting.swift */; };
		DBED520A228C33900040632E /* AssetPickerModels.swift in Sources */ = {isa = PBXBuildFile; fileRef = DBED5204228C33900040632E /* AssetPickerModels.swift */; };
		DBED520B228C33900040632E /* AssetPickerViewController.swift in Sources */ = {isa = PBXBuildFile; fileRef = DBED5205228C33900040632E /* AssetPickerViewController.swift */; };
		DBED520C228C33900040632E /* AssetPickerInteractor.swift in Sources */ = {isa = PBXBuildFile; fileRef = DBED5206228C33900040632E /* AssetPickerInteractor.swift */; };
		DBED520D228C33900040632E /* AssetPickerConfigurator.swift in Sources */ = {isa = PBXBuildFile; fileRef = DBED5207228C33900040632E /* AssetPickerConfigurator.swift */; };
		DBED5211228C34620040632E /* AssetPickerAssetsFetcher.swift in Sources */ = {isa = PBXBuildFile; fileRef = DBED5210228C34620040632E /* AssetPickerAssetsFetcher.swift */; };
		DBED5213228C3CB00040632E /* AssetPickerAssetCell.swift in Sources */ = {isa = PBXBuildFile; fileRef = DBED5212228C3CB00040632E /* AssetPickerAssetCell.swift */; };
		DBED5215228C4A5D0040632E /* AssetPickerAmountFormatter.swift in Sources */ = {isa = PBXBuildFile; fileRef = DBED5214228C4A5D0040632E /* AssetPickerAmountFormatter.swift */; };
		DBED5217228C51D60040632E /* AssetPickerEmptyView.swift in Sources */ = {isa = PBXBuildFile; fileRef = DBED5216228C51D60040632E /* AssetPickerEmptyView.swift */; };
		E9063E8320E7C55000A5B343 /* TransactionsListSceneRateProviderProtocol.swift in Sources */ = {isa = PBXBuildFile; fileRef = E9063E8220E7C55000A5B343 /* TransactionsListSceneRateProviderProtocol.swift */; };
		E9063E8820F6381C00A5B343 /* FlexibleHeaderContainerViewController.swift in Sources */ = {isa = PBXBuildFile; fileRef = E9063E8720F6381C00A5B343 /* FlexibleHeaderContainerViewController.swift */; };
		E9063E8A20F63FEC00A5B343 /* UIColor+Interpolation.swift in Sources */ = {isa = PBXBuildFile; fileRef = E9063E8920F63FEC00A5B343 /* UIColor+Interpolation.swift */; };
		E9063E8C20F640E600A5B343 /* UIViewController+ChildViewController.swift in Sources */ = {isa = PBXBuildFile; fileRef = E9063E8B20F640E600A5B343 /* UIViewController+ChildViewController.swift */; };
		E9063E9420F669D000A5B343 /* BalanceHeaderWithPickerPresenter.swift in Sources */ = {isa = PBXBuildFile; fileRef = E9063E8E20F669D000A5B343 /* BalanceHeaderWithPickerPresenter.swift */; };
		E9063E9520F669D000A5B343 /* BalanceHeaderWithPickerRouting.swift in Sources */ = {isa = PBXBuildFile; fileRef = E9063E8F20F669D000A5B343 /* BalanceHeaderWithPickerRouting.swift */; };
		E9063E9620F669D000A5B343 /* BalanceHeaderWithPickerModels.swift in Sources */ = {isa = PBXBuildFile; fileRef = E9063E9020F669D000A5B343 /* BalanceHeaderWithPickerModels.swift */; };
		E9063E9720F669D000A5B343 /* BalanceHeaderWithPickerInteractor.swift in Sources */ = {isa = PBXBuildFile; fileRef = E9063E9120F669D000A5B343 /* BalanceHeaderWithPickerInteractor.swift */; };
		E9063E9820F669D000A5B343 /* BalanceHeaderWithPickerView.swift in Sources */ = {isa = PBXBuildFile; fileRef = E9063E9220F669D000A5B343 /* BalanceHeaderWithPickerView.swift */; };
		E9063E9920F669D000A5B343 /* BalanceHeaderWithPickerConfigurator.swift in Sources */ = {isa = PBXBuildFile; fileRef = E9063E9320F669D000A5B343 /* BalanceHeaderWithPickerConfigurator.swift */; };
		E9063E9D20F7679600A5B343 /* BalanceHeaderWithPickerBalancesFetcherProtocol.swift in Sources */ = {isa = PBXBuildFile; fileRef = E9063E9C20F7679600A5B343 /* BalanceHeaderWithPickerBalancesFetcherProtocol.swift */; };
		E9063E9F20F767B200A5B343 /* BalanceHeaderWithPickerBalancesFetcher.swift in Sources */ = {isa = PBXBuildFile; fileRef = E9063E9E20F767B200A5B343 /* BalanceHeaderWithPickerBalancesFetcher.swift */; };
		E9063EA120F771CA00A5B343 /* BalanceHeaderWithPickerAmountFormatterProtocol.swift in Sources */ = {isa = PBXBuildFile; fileRef = E9063EA020F771CA00A5B343 /* BalanceHeaderWithPickerAmountFormatterProtocol.swift */; };
		E9063EA320F771E800A5B343 /* BalanceHeaderWithPickerAmountFormatter.swift in Sources */ = {isa = PBXBuildFile; fileRef = E9063EA220F771E800A5B343 /* BalanceHeaderWithPickerAmountFormatter.swift */; };
		E9063EA520F7D38000A5B343 /* BalanceHeaderWithPickerRateProviderProtocol.swift in Sources */ = {isa = PBXBuildFile; fileRef = E9063EA420F7D38000A5B343 /* BalanceHeaderWithPickerRateProviderProtocol.swift */; };
		E91131E520C532AC00A8AC4D /* ExploreTokensPresenter.swift in Sources */ = {isa = PBXBuildFile; fileRef = E91131DF20C532AC00A8AC4D /* ExploreTokensPresenter.swift */; };
		E91131E620C532AC00A8AC4D /* ExploreTokensRouting.swift in Sources */ = {isa = PBXBuildFile; fileRef = E91131E020C532AC00A8AC4D /* ExploreTokensRouting.swift */; };
		E91131E720C532AC00A8AC4D /* ExploreTokensModels.swift in Sources */ = {isa = PBXBuildFile; fileRef = E91131E120C532AC00A8AC4D /* ExploreTokensModels.swift */; };
		E91131E820C532AC00A8AC4D /* ExploreTokensViewController.swift in Sources */ = {isa = PBXBuildFile; fileRef = E91131E220C532AC00A8AC4D /* ExploreTokensViewController.swift */; };
		E91131E920C532AC00A8AC4D /* ExploreTokensInteractor.swift in Sources */ = {isa = PBXBuildFile; fileRef = E91131E320C532AC00A8AC4D /* ExploreTokensInteractor.swift */; };
		E91131EA20C532AC00A8AC4D /* ExploreTokensConfigurator.swift in Sources */ = {isa = PBXBuildFile; fileRef = E91131E420C532AC00A8AC4D /* ExploreTokensConfigurator.swift */; };
		E91131EC20C532D700A8AC4D /* ExploreTokensFlowController.swift in Sources */ = {isa = PBXBuildFile; fileRef = E91131EB20C532D700A8AC4D /* ExploreTokensFlowController.swift */; };
		E91131EE20C5482C00A8AC4D /* CellViewModelProtocol.swift in Sources */ = {isa = PBXBuildFile; fileRef = E91131ED20C5482C00A8AC4D /* CellViewModelProtocol.swift */; };
		E91131F020C5485900A8AC4D /* UIViewController+Nib.swift in Sources */ = {isa = PBXBuildFile; fileRef = E91131EF20C5485900A8AC4D /* UIViewController+Nib.swift */; };
		E91131F320C548A700A8AC4D /* ExploreTokensTableViewCell.swift in Sources */ = {isa = PBXBuildFile; fileRef = E91131F220C548A700A8AC4D /* ExploreTokensTableViewCell.swift */; };
		E91131F620C55E7A00A8AC4D /* ExploreTokensSceneTokensFetcherProtocol.swift in Sources */ = {isa = PBXBuildFile; fileRef = E91131F520C55E7A00A8AC4D /* ExploreTokensSceneTokensFetcherProtocol.swift */; };
		E91131F820C5610700A8AC4D /* ExploreTokensSceneTokensFetcher.swift in Sources */ = {isa = PBXBuildFile; fileRef = E91131F720C5610700A8AC4D /* ExploreTokensSceneTokensFetcher.swift */; };
		E91131FA20C56FC700A8AC4D /* UIView+Loading.swift in Sources */ = {isa = PBXBuildFile; fileRef = E91131F920C56FC700A8AC4D /* UIView+Loading.swift */; };
		E91131FC20C5804E00A8AC4D /* ExploreTokensSceneBalanceCreatorProtocol.swift in Sources */ = {isa = PBXBuildFile; fileRef = E91131FB20C5804E00A8AC4D /* ExploreTokensSceneBalanceCreatorProtocol.swift */; };
		E911320020C69E5D00A8AC4D /* KeyboardController.swift in Sources */ = {isa = PBXBuildFile; fileRef = E91131FF20C69E5D00A8AC4D /* KeyboardController.swift */; };
		E911320220C6A12100A8AC4D /* ApplicationEventsController.swift in Sources */ = {isa = PBXBuildFile; fileRef = E911320120C6A12100A8AC4D /* ApplicationEventsController.swift */; };
		E911320420C6A21F00A8AC4D /* Array+RemoveObject.swift in Sources */ = {isa = PBXBuildFile; fileRef = E911320320C6A21F00A8AC4D /* Array+RemoveObject.swift */; };
		E911320D20C6D0D800A8AC4D /* TokenDetailsPresenter.swift in Sources */ = {isa = PBXBuildFile; fileRef = E911320720C6D0D800A8AC4D /* TokenDetailsPresenter.swift */; };
		E911320E20C6D0D800A8AC4D /* TokenDetailsRouting.swift in Sources */ = {isa = PBXBuildFile; fileRef = E911320820C6D0D800A8AC4D /* TokenDetailsRouting.swift */; };
		E911320F20C6D0D800A8AC4D /* TokenDetailsModels.swift in Sources */ = {isa = PBXBuildFile; fileRef = E911320920C6D0D800A8AC4D /* TokenDetailsModels.swift */; };
		E911321020C6D0D800A8AC4D /* TokenDetailsViewController.swift in Sources */ = {isa = PBXBuildFile; fileRef = E911320A20C6D0D800A8AC4D /* TokenDetailsViewController.swift */; };
		E911321120C6D0D800A8AC4D /* TokenDetailsInteractor.swift in Sources */ = {isa = PBXBuildFile; fileRef = E911320B20C6D0D800A8AC4D /* TokenDetailsInteractor.swift */; };
		E911321220C6D0D800A8AC4D /* TokenDetailsConfigurator.swift in Sources */ = {isa = PBXBuildFile; fileRef = E911320C20C6D0D800A8AC4D /* TokenDetailsConfigurator.swift */; };
		E911321820C6FFFC00A8AC4D /* TokenDetailsFetcherProtocol.swift in Sources */ = {isa = PBXBuildFile; fileRef = E911321720C6FFFC00A8AC4D /* TokenDetailsFetcherProtocol.swift */; };
		E911321A20C7009E00A8AC4D /* TokenDetailsFetcher.swift in Sources */ = {isa = PBXBuildFile; fileRef = E911321920C7009E00A8AC4D /* TokenDetailsFetcher.swift */; };
		E917DE1E216392B300A0B773 /* SettingsActionCell.swift in Sources */ = {isa = PBXBuildFile; fileRef = E917DE1D216392B300A0B773 /* SettingsActionCell.swift */; };
		E929EA5E20CC1B7C00835EA7 /* ImagesUtility.swift in Sources */ = {isa = PBXBuildFile; fileRef = E929EA5D20CC1B7C00835EA7 /* ImagesUtility.swift */; };
		E92F1BB92136DD0C00D4695E /* CreateOfferEnterAmountView.swift in Sources */ = {isa = PBXBuildFile; fileRef = E92F1BB82136DD0C00D4695E /* CreateOfferEnterAmountView.swift */; };
		E92F1BC521381F3500D4695E /* UserDataManager.swift in Sources */ = {isa = PBXBuildFile; fileRef = 7FB9E48320C15290005BFE0E /* UserDataManager.swift */; };
		E92F1BCB2138385200D4695E /* CreateOfferTotalView.swift in Sources */ = {isa = PBXBuildFile; fileRef = E92F1BCA2138385200D4695E /* CreateOfferTotalView.swift */; };
		E92F1BCD2138410800D4695E /* CreateOfferAmountFormatterProtocol.swift in Sources */ = {isa = PBXBuildFile; fileRef = E92F1BCC2138410800D4695E /* CreateOfferAmountFormatterProtocol.swift */; };
		E92F1BCF2138418A00D4695E /* CreateOfferAmountFormatter.swift in Sources */ = {isa = PBXBuildFile; fileRef = E92F1BCE2138418A00D4695E /* CreateOfferAmountFormatter.swift */; };
		E92F1BD12138564700D4695E /* CreateOfferConfirmationSectionsProvider.swift in Sources */ = {isa = PBXBuildFile; fileRef = E92F1BD02138564700D4695E /* CreateOfferConfirmationSectionsProvider.swift */; };
		E92F1BD621386C8400D4695E /* CreateOfferFeeLoaderProtocol.swift in Sources */ = {isa = PBXBuildFile; fileRef = E92F1BD521386C8400D4695E /* CreateOfferFeeLoaderProtocol.swift */; };
		E92F1BD821386D0600D4695E /* CreateOfferFeeLoader.swift in Sources */ = {isa = PBXBuildFile; fileRef = E92F1BD721386D0600D4695E /* CreateOfferFeeLoader.swift */; };
		E92F1C002139B77D00D4695E /* ChartCardValueFormatter.swift in Sources */ = {isa = PBXBuildFile; fileRef = E92F1BE52139B77C00D4695E /* ChartCardValueFormatter.swift */; };
		E92F1C042139B77D00D4695E /* SharedAmountFormatter.swift in Sources */ = {isa = PBXBuildFile; fileRef = E92F1BE92139B77C00D4695E /* SharedAmountFormatter.swift */; };
		E92F1C0B2139B77D00D4695E /* ChartView.swift in Sources */ = {isa = PBXBuildFile; fileRef = E92F1BF22139B77C00D4695E /* ChartView.swift */; };
		E92F1C0C2139B77D00D4695E /* TradeChartCard.swift in Sources */ = {isa = PBXBuildFile; fileRef = E92F1BF32139B77C00D4695E /* TradeChartCard.swift */; };
		E92F1C0D2139B77D00D4695E /* OrderBookCard.swift in Sources */ = {isa = PBXBuildFile; fileRef = E92F1BF52139B77C00D4695E /* OrderBookCard.swift */; };
		E92F1C0E2139B77D00D4695E /* OrderBookTableViewBuyCell.swift in Sources */ = {isa = PBXBuildFile; fileRef = E92F1BF62139B77C00D4695E /* OrderBookTableViewBuyCell.swift */; };
		E92F1C0F2139B77D00D4695E /* OrderBookTableViewSellCell.swift in Sources */ = {isa = PBXBuildFile; fileRef = E92F1BF72139B77C00D4695E /* OrderBookTableViewSellCell.swift */; };
		E92F1C102139B77D00D4695E /* OrderBookTableViewCellModel.swift in Sources */ = {isa = PBXBuildFile; fileRef = E92F1BF82139B77C00D4695E /* OrderBookTableViewCellModel.swift */; };
		E92F1C112139B77D00D4695E /* OrderBookTableView.swift in Sources */ = {isa = PBXBuildFile; fileRef = E92F1BF92139B77C00D4695E /* OrderBookTableView.swift */; };
		E92F1C122139B7DA00D4695E /* CreateOfferModels.swift in Sources */ = {isa = PBXBuildFile; fileRef = 7FABEA5B20FD088E0005E751 /* CreateOfferModels.swift */; };
		E92F1C132139B7F100D4695E /* VerifyEmailWorker.swift in Sources */ = {isa = PBXBuildFile; fileRef = 7FEB45C920DD5FC4001CA31C /* VerifyEmailWorker.swift */; };
		E92F1C142139B7FF00D4695E /* FeeLoader.swift in Sources */ = {isa = PBXBuildFile; fileRef = E92F1BD3213869D600D4695E /* FeeLoader.swift */; };
		E93F074120D306F1000C0991 /* DepositSceneAddressManagerProtocol.swift in Sources */ = {isa = PBXBuildFile; fileRef = E93F074020D306F1000C0991 /* DepositSceneAddressManagerProtocol.swift */; };
		E93F074320D30716000C0991 /* DepositSceneAddressManager.swift in Sources */ = {isa = PBXBuildFile; fileRef = E93F074220D30716000C0991 /* DepositSceneAddressManager.swift */; };
		E93F074520D3F13D000C0991 /* DepositSceneDateFormatterProtocol.swift in Sources */ = {isa = PBXBuildFile; fileRef = E93F074420D3F13D000C0991 /* DepositSceneDateFormatterProtocol.swift */; };
		E93F074720D3F160000C0991 /* DepositSceneDateFormatter.swift in Sources */ = {isa = PBXBuildFile; fileRef = E93F074620D3F160000C0991 /* DepositSceneDateFormatter.swift */; };
		E93F074F20D7C87F000C0991 /* TransactionsListPresenter.swift in Sources */ = {isa = PBXBuildFile; fileRef = E93F074920D7C87F000C0991 /* TransactionsListPresenter.swift */; };
		E93F075020D7C87F000C0991 /* TransactionsListRouting.swift in Sources */ = {isa = PBXBuildFile; fileRef = E93F074A20D7C87F000C0991 /* TransactionsListRouting.swift */; };
		E93F075120D7C87F000C0991 /* TransactionsListModels.swift in Sources */ = {isa = PBXBuildFile; fileRef = E93F074B20D7C87F000C0991 /* TransactionsListModels.swift */; };
		E93F075220D7C87F000C0991 /* TransactionsListViewController.swift in Sources */ = {isa = PBXBuildFile; fileRef = E93F074C20D7C87F000C0991 /* TransactionsListViewController.swift */; };
		E93F075320D7C87F000C0991 /* TransactionsListInteractor.swift in Sources */ = {isa = PBXBuildFile; fileRef = E93F074D20D7C87F000C0991 /* TransactionsListInteractor.swift */; };
		E93F075420D7C87F000C0991 /* TransactionsListConfigurator.swift in Sources */ = {isa = PBXBuildFile; fileRef = E93F074E20D7C87F000C0991 /* TransactionsListConfigurator.swift */; };
		E93F075820D7D885000C0991 /* TransactionsListTableViewCell.swift in Sources */ = {isa = PBXBuildFile; fileRef = E93F075720D7D885000C0991 /* TransactionsListTableViewCell.swift */; };
		E93F075A20D7E8BA000C0991 /* TransactionsListSceneTransactionsFetcherProtocol.swift in Sources */ = {isa = PBXBuildFile; fileRef = E93F075920D7E8BA000C0991 /* TransactionsListSceneTransactionsFetcherProtocol.swift */; };
		E93F075E20D7F2DC000C0991 /* TransactionsListSceneDateFormatterProtocol.swift in Sources */ = {isa = PBXBuildFile; fileRef = E93F075D20D7F2DC000C0991 /* TransactionsListSceneDateFormatterProtocol.swift */; };
		E93F076220D7F730000C0991 /* TransactionsListSceneDateFormatter.swift in Sources */ = {isa = PBXBuildFile; fileRef = E93F076120D7F730000C0991 /* TransactionsListSceneDateFormatter.swift */; };
		E93F076920D91357000C0991 /* TransactionsListScenePaymentsFetcher.swift in Sources */ = {isa = PBXBuildFile; fileRef = E93F076820D91357000C0991 /* TransactionsListScenePaymentsFetcher.swift */; };
		E941677B20C80239008E744B /* TokenDetailsTokenSummaryCell.swift in Sources */ = {isa = PBXBuildFile; fileRef = E941677A20C80239008E744B /* TokenDetailsTokenSummaryCell.swift */; };
		E980D84220CEFC8000C53841 /* ReposController.swift in Sources */ = {isa = PBXBuildFile; fileRef = E980D84120CEFC8000C53841 /* ReposController.swift */; };
		E980D84420CF0AD300C53841 /* TokenDSDK.Asset+Identifier.swift in Sources */ = {isa = PBXBuildFile; fileRef = E980D84320CF0AD300C53841 /* TokenDSDK.Asset+Identifier.swift */; };
		E980D84720CFF24500C53841 /* BalanceCreatorProtocol.swift in Sources */ = {isa = PBXBuildFile; fileRef = E980D84620CFF24500C53841 /* BalanceCreatorProtocol.swift */; };
		E980D84920CFF2C600C53841 /* BalanceCreator.swift in Sources */ = {isa = PBXBuildFile; fileRef = E980D84820CFF2C600C53841 /* BalanceCreator.swift */; };
		E980D84B20CFF36600C53841 /* TokenDetailsSceneBalanceCreatorProtocol.swift in Sources */ = {isa = PBXBuildFile; fileRef = E980D84A20CFF36600C53841 /* TokenDetailsSceneBalanceCreatorProtocol.swift */; };
		E980D84E20CFF64400C53841 /* BehaviorRelay+EmitValue.swift in Sources */ = {isa = PBXBuildFile; fileRef = E980D84D20CFF64400C53841 /* BehaviorRelay+EmitValue.swift */; };
		E980D85020CFFBC700C53841 /* BalancesRepo.swift in Sources */ = {isa = PBXBuildFile; fileRef = E980D84F20CFFBC700C53841 /* BalancesRepo.swift */; };
		E980D85820D1267900C53841 /* DepositScenePresenter.swift in Sources */ = {isa = PBXBuildFile; fileRef = E980D85220D1267900C53841 /* DepositScenePresenter.swift */; };
		E980D85920D1267900C53841 /* DepositSceneRouting.swift in Sources */ = {isa = PBXBuildFile; fileRef = E980D85320D1267900C53841 /* DepositSceneRouting.swift */; };
		E980D85A20D1267900C53841 /* DepositSceneModels.swift in Sources */ = {isa = PBXBuildFile; fileRef = E980D85420D1267900C53841 /* DepositSceneModels.swift */; };
		E980D85B20D1267900C53841 /* DepositSceneViewController.swift in Sources */ = {isa = PBXBuildFile; fileRef = E980D85520D1267900C53841 /* DepositSceneViewController.swift */; };
		E980D85C20D1267900C53841 /* DepositSceneInteractor.swift in Sources */ = {isa = PBXBuildFile; fileRef = E980D85620D1267900C53841 /* DepositSceneInteractor.swift */; };
		E980D85D20D1267900C53841 /* DepositSceneConfigurator.swift in Sources */ = {isa = PBXBuildFile; fileRef = E980D85720D1267900C53841 /* DepositSceneConfigurator.swift */; };
		E980D86520D1289400C53841 /* QRCodeGenerationOperation.swift in Sources */ = {isa = PBXBuildFile; fileRef = E980D86420D1289400C53841 /* QRCodeGenerationOperation.swift */; };
		E980D86A20D12FB100C53841 /* HorizontalPicker.swift in Sources */ = {isa = PBXBuildFile; fileRef = E980D86920D12FB100C53841 /* HorizontalPicker.swift */; };
		E980D86C20D1323000C53841 /* UISegmentedControl+FillWithSegments.swift in Sources */ = {isa = PBXBuildFile; fileRef = E980D86B20D1323000C53841 /* UISegmentedControl+FillWithSegments.swift */; };
		E980D86E20D1702400C53841 /* DepositSceneQRCodeGeneratorProtocol.swift in Sources */ = {isa = PBXBuildFile; fileRef = E980D86D20D1702400C53841 /* DepositSceneQRCodeGeneratorProtocol.swift */; };
		E980D87020D170DC00C53841 /* DepositSceneAssetsFetcherProtocol.swift in Sources */ = {isa = PBXBuildFile; fileRef = E980D86F20D170DC00C53841 /* DepositSceneAssetsFetcherProtocol.swift */; };
		E980D87220D1785B00C53841 /* Array+IndexInBounds.swift in Sources */ = {isa = PBXBuildFile; fileRef = E980D87120D1785B00C53841 /* Array+IndexInBounds.swift */; };
		E980D87420D1830800C53841 /* DepositSceneAssetsFetcher.swift in Sources */ = {isa = PBXBuildFile; fileRef = E980D87320D1830800C53841 /* DepositSceneAssetsFetcher.swift */; };
		E980D88920D28FC500C53841 /* AccountRepo.swift in Sources */ = {isa = PBXBuildFile; fileRef = E980D88820D28FC500C53841 /* AccountRepo.swift */; };
		E9908EC021074C1F00A0EA1C /* WalletDetailsFlowController.swift in Sources */ = {isa = PBXBuildFile; fileRef = E9908EBF21074C1F00A0EA1C /* WalletDetailsFlowController.swift */; };
		E9908EC2210788F600A0EA1C /* BaseSignedInFlowController.swift in Sources */ = {isa = PBXBuildFile; fileRef = E9908EC1210788F600A0EA1C /* BaseSignedInFlowController.swift */; };
		E9908EC621079F4A00A0EA1C /* APIConfigurationModel.swift in Sources */ = {isa = PBXBuildFile; fileRef = E9908EC521079F4A00A0EA1C /* APIConfigurationModel.swift */; };
		E9908EC92107A02300A0EA1C /* APIConfigurationFetcher.swift in Sources */ = {isa = PBXBuildFile; fileRef = E9908EC82107A02300A0EA1C /* APIConfigurationFetcher.swift */; };
		E9908ECA2107ABB200A0EA1C /* APIConfiguration.plist in Resources */ = {isa = PBXBuildFile; fileRef = E9908EC321079EF200A0EA1C /* APIConfiguration.plist */; };
		E9908ECC2108879B00A0EA1C /* TokenDetailsDocumentURLBuilderProtocol.swift in Sources */ = {isa = PBXBuildFile; fileRef = E9908ECB2108879B00A0EA1C /* TokenDetailsDocumentURLBuilderProtocol.swift */; };
		E9908ECE210887FC00A0EA1C /* TokenDetailsDocumentURLBuilder.swift in Sources */ = {isa = PBXBuildFile; fileRef = E9908ECD210887FC00A0EA1C /* TokenDetailsDocumentURLBuilder.swift */; };
		E9908ED021088D3200A0EA1C /* UserDataProvider.swift in Sources */ = {isa = PBXBuildFile; fileRef = E9908ECF21088D3200A0EA1C /* UserDataProvider.swift */; };
		E9908ED32108935E00A0EA1C /* TFADataProvider.swift in Sources */ = {isa = PBXBuildFile; fileRef = E9908ED22108935E00A0EA1C /* TFADataProvider.swift */; };
		E9908EDF2108FA1C00A0EA1C /* NetworkInfoRepo.swift in Sources */ = {isa = PBXBuildFile; fileRef = E9908EDE2108FA1C00A0EA1C /* NetworkInfoRepo.swift */; };
		E9908EE12109D6C900A0EA1C /* KeychainDataProvider.swift in Sources */ = {isa = PBXBuildFile; fileRef = E9908EE02109D6C900A0EA1C /* KeychainDataProvider.swift */; };
		E9908EE6210F0BEC00A0EA1C /* ExternalSystemBalancesManager.swift in Sources */ = {isa = PBXBuildFile; fileRef = E9908EE5210F0BEC00A0EA1C /* ExternalSystemBalancesManager.swift */; };
		E9908EE8210F176400A0EA1C /* TransactionSender.swift in Sources */ = {isa = PBXBuildFile; fileRef = E9908EE7210F176400A0EA1C /* TransactionSender.swift */; };
		E9908EEB210F220200A0EA1C /* ManagersController.swift in Sources */ = {isa = PBXBuildFile; fileRef = E9908EEA210F220200A0EA1C /* ManagersController.swift */; };
		E9908EEF2110799B00A0EA1C /* BalanceBinderProtocol.swift in Sources */ = {isa = PBXBuildFile; fileRef = E9908EEE2110799B00A0EA1C /* BalanceBinderProtocol.swift */; };
		E9908EF1211079F300A0EA1C /* BalanceBinder.swift in Sources */ = {isa = PBXBuildFile; fileRef = E9908EF0211079F300A0EA1C /* BalanceBinder.swift */; };
		E99D213720CB144E005023D7 /* AssetsRepo.swift in Sources */ = {isa = PBXBuildFile; fileRef = E99D213620CB144E005023D7 /* AssetsRepo.swift */; };
		E9A5CBA921188004009112CA /* TokenDWallet.PublicKey+base32EncodedString.swift in Sources */ = {isa = PBXBuildFile; fileRef = E9A5CBA821188004009112CA /* TokenDWallet.PublicKey+base32EncodedString.swift */; };
		E9A5CBC22119A594009112CA /* TransactionsListScenePendingOffersFetcher.swift in Sources */ = {isa = PBXBuildFile; fileRef = E9A5CBC12119A594009112CA /* TransactionsListScenePendingOffersFetcher.swift */; };
		E9A5CBC42119A64C009112CA /* PendingOffersRepo.swift in Sources */ = {isa = PBXBuildFile; fileRef = E9A5CBC32119A64C009112CA /* PendingOffersRepo.swift */; };
		E9A5CBC72119E01D009112CA /* SharedSceneBuilder.swift in Sources */ = {isa = PBXBuildFile; fileRef = E9A5CBC62119E01D009112CA /* SharedSceneBuilder.swift */; };
		E9A5CBD8211B338C009112CA /* DashboardPresenter.swift in Sources */ = {isa = PBXBuildFile; fileRef = E9A5CBD2211B338C009112CA /* DashboardPresenter.swift */; };
		E9A5CBD9211B338C009112CA /* DashboardRouting.swift in Sources */ = {isa = PBXBuildFile; fileRef = E9A5CBD3211B338C009112CA /* DashboardRouting.swift */; };
		E9A5CBDA211B338C009112CA /* DashboardModels.swift in Sources */ = {isa = PBXBuildFile; fileRef = E9A5CBD4211B338C009112CA /* DashboardModels.swift */; };
		E9A5CBDB211B338C009112CA /* DashboardViewController.swift in Sources */ = {isa = PBXBuildFile; fileRef = E9A5CBD5211B338C009112CA /* DashboardViewController.swift */; };
		E9A5CBDC211B338C009112CA /* DashboardInteractor.swift in Sources */ = {isa = PBXBuildFile; fileRef = E9A5CBD6211B338C009112CA /* DashboardInteractor.swift */; };
		E9A5CBDD211B338C009112CA /* DashboardConfigurator.swift in Sources */ = {isa = PBXBuildFile; fileRef = E9A5CBD7211B338C009112CA /* DashboardConfigurator.swift */; };
		E9A5CBDF211B34A6009112CA /* DashboardFlowController.swift in Sources */ = {isa = PBXBuildFile; fileRef = E9A5CBDE211B34A6009112CA /* DashboardFlowController.swift */; };
		E9A5CBE3211B6C88009112CA /* TransactionsListScenePreviewTransactionsFetcher.swift in Sources */ = {isa = PBXBuildFile; fileRef = E9A5CBE2211B6C88009112CA /* TransactionsListScenePreviewTransactionsFetcher.swift */; };
		E9A5CBE6211C8C2C009112CA /* DashboardPlugInsProviderProtocol.swift in Sources */ = {isa = PBXBuildFile; fileRef = E9A5CBE5211C8C2C009112CA /* DashboardPlugInsProviderProtocol.swift */; };
		E9A5CBE8211C8D36009112CA /* DashboardPlugInsProvider.swift in Sources */ = {isa = PBXBuildFile; fileRef = E9A5CBE7211C8D36009112CA /* DashboardPlugInsProvider.swift */; };
		E9A5CBF1211DBCCB009112CA /* DashboardPaymentsPlugInPresenter.swift in Sources */ = {isa = PBXBuildFile; fileRef = E9A5CBEB211DBCCB009112CA /* DashboardPaymentsPlugInPresenter.swift */; };
		E9A5CBF2211DBCCB009112CA /* DashboardPaymentsPlugInRouting.swift in Sources */ = {isa = PBXBuildFile; fileRef = E9A5CBEC211DBCCB009112CA /* DashboardPaymentsPlugInRouting.swift */; };
		E9A5CBF3211DBCCB009112CA /* DashboardPaymentsPlugInModels.swift in Sources */ = {isa = PBXBuildFile; fileRef = E9A5CBED211DBCCB009112CA /* DashboardPaymentsPlugInModels.swift */; };
		E9A5CBF4211DBCCB009112CA /* DashboardPaymentsPlugInViewController.swift in Sources */ = {isa = PBXBuildFile; fileRef = E9A5CBEE211DBCCB009112CA /* DashboardPaymentsPlugInViewController.swift */; };
		E9A5CBF5211DBCCB009112CA /* DashboardPaymentsPlugInInteractor.swift in Sources */ = {isa = PBXBuildFile; fileRef = E9A5CBEF211DBCCB009112CA /* DashboardPaymentsPlugInInteractor.swift */; };
		E9A5CBF6211DBCCB009112CA /* DashboardPaymentsPlugInConfigurator.swift in Sources */ = {isa = PBXBuildFile; fileRef = E9A5CBF0211DBCCB009112CA /* DashboardPaymentsPlugInConfigurator.swift */; };
		E9A5CBFB211DD768009112CA /* DashboardPaymentsPlugInBalancesFetcherProtocol.swift in Sources */ = {isa = PBXBuildFile; fileRef = E9A5CBFA211DD768009112CA /* DashboardPaymentsPlugInBalancesFetcherProtocol.swift */; };
		E9A5CC00211DE1D3009112CA /* BalancesFetcher.swift in Sources */ = {isa = PBXBuildFile; fileRef = E9A5CBFF211DE1D3009112CA /* BalancesFetcher.swift */; };
		E9A5CC02211DE6BA009112CA /* DashboardPaymentsPlugInBalancesFetcher.swift in Sources */ = {isa = PBXBuildFile; fileRef = E9A5CC01211DE6BA009112CA /* DashboardPaymentsPlugInBalancesFetcher.swift */; };
		E9BA0BF120C80BA300CE5708 /* TokenDetailsTokenDocumentCell.swift in Sources */ = {isa = PBXBuildFile; fileRef = E9BA0BF020C80BA300CE5708 /* TokenDetailsTokenDocumentCell.swift */; };
		E9BA0BF520C817AF00CE5708 /* TokenDetailsAmountFormatter.swift in Sources */ = {isa = PBXBuildFile; fileRef = E9BA0BF420C817AF00CE5708 /* TokenDetailsAmountFormatter.swift */; };
		E9BA0BF720C8189000CE5708 /* NumberFormatter+Decimal.swift in Sources */ = {isa = PBXBuildFile; fileRef = E9BA0BF620C8189000CE5708 /* NumberFormatter+Decimal.swift */; };
		E9BCDD502121C9A900EB0DF2 /* DashboardPaymentsPlugInAmountFormatterProtocol.swift in Sources */ = {isa = PBXBuildFile; fileRef = E9BCDD4F2121C9A900EB0DF2 /* DashboardPaymentsPlugInAmountFormatterProtocol.swift */; };
		E9BCDD522121C9DB00EB0DF2 /* DashboardPaymentsPlugInAmountFormatter.swift in Sources */ = {isa = PBXBuildFile; fileRef = E9BCDD512121C9DB00EB0DF2 /* DashboardPaymentsPlugInAmountFormatter.swift */; };
		E9BCDD542121D74700EB0DF2 /* DashboardPaymentsPlugInRateProviderProtocol.swift in Sources */ = {isa = PBXBuildFile; fileRef = E9BCDD532121D74700EB0DF2 /* DashboardPaymentsPlugInRateProviderProtocol.swift */; };
		E9BCDD5E2121F64500EB0DF2 /* DashboardPendingOffersPreviewPlugInPresenter.swift in Sources */ = {isa = PBXBuildFile; fileRef = E9BCDD582121F64500EB0DF2 /* DashboardPendingOffersPreviewPlugInPresenter.swift */; };
		E9BCDD5F2121F64500EB0DF2 /* DashboardPendingOffersPreviewPlugInRouting.swift in Sources */ = {isa = PBXBuildFile; fileRef = E9BCDD592121F64500EB0DF2 /* DashboardPendingOffersPreviewPlugInRouting.swift */; };
		E9BCDD602121F64500EB0DF2 /* DashboardPendingOffersPreviewPlugInModels.swift in Sources */ = {isa = PBXBuildFile; fileRef = E9BCDD5A2121F64500EB0DF2 /* DashboardPendingOffersPreviewPlugInModels.swift */; };
		E9BCDD612121F64500EB0DF2 /* DashboardPendingOffersPreviewPlugInViewController.swift in Sources */ = {isa = PBXBuildFile; fileRef = E9BCDD5B2121F64500EB0DF2 /* DashboardPendingOffersPreviewPlugInViewController.swift */; };
		E9BCDD622121F64500EB0DF2 /* DashboardPendingOffersPreviewPlugInInteractor.swift in Sources */ = {isa = PBXBuildFile; fileRef = E9BCDD5C2121F64500EB0DF2 /* DashboardPendingOffersPreviewPlugInInteractor.swift */; };
		E9BCDD632121F64500EB0DF2 /* DashboardPendingOffersPreviewPlugInConfigurator.swift in Sources */ = {isa = PBXBuildFile; fileRef = E9BCDD5D2121F64500EB0DF2 /* DashboardPendingOffersPreviewPlugInConfigurator.swift */; };
		E9BCDD652123586800EB0DF2 /* AssetPairsRepo.swift in Sources */ = {isa = PBXBuildFile; fileRef = E9BCDD642123586800EB0DF2 /* AssetPairsRepo.swift */; };
		E9BCDD7621243C8800EB0DF2 /* RateProvider.swift in Sources */ = {isa = PBXBuildFile; fileRef = E9BCDD7521243C8800EB0DF2 /* RateProvider.swift */; };
		E9EEA29420FF676300419ABA /* TableViewStickyHeader.swift in Sources */ = {isa = PBXBuildFile; fileRef = E9EEA29320FF676300419ABA /* TableViewStickyHeader.swift */; };
/* End PBXBuildFile section */

/* Begin PBXFileReference section */
		64B4C6B1AD389EEB23C57DE9 /* Pods-TokenDWalletTemplate.debug.xcconfig */ = {isa = PBXFileReference; includeInIndex = 1; lastKnownFileType = text.xcconfig; name = "Pods-TokenDWalletTemplate.debug.xcconfig"; path = "Target Support Files/Pods-TokenDWalletTemplate/Pods-TokenDWalletTemplate.debug.xcconfig"; sourceTree = "<group>"; };
		710D30A92114A3B1007BCCB0 /* Hashable+Iterate.swift */ = {isa = PBXFileReference; fileEncoding = 4; lastKnownFileType = sourcecode.swift; path = "Hashable+Iterate.swift"; sourceTree = "<group>"; };
		710D30B52115D10F007BCCB0 /* TradeFlowController.swift */ = {isa = PBXFileReference; lastKnownFileType = sourcecode.swift; path = TradeFlowController.swift; sourceTree = "<group>"; };
		710E85F42105E1AA007204D4 /* ReceiveAddressModels.swift */ = {isa = PBXFileReference; fileEncoding = 4; lastKnownFileType = sourcecode.swift; path = ReceiveAddressModels.swift; sourceTree = "<group>"; };
		710E85F52105E1AA007204D4 /* ReceiveAddressViewController.swift */ = {isa = PBXFileReference; fileEncoding = 4; lastKnownFileType = sourcecode.swift; path = ReceiveAddressViewController.swift; sourceTree = "<group>"; };
		710E85F62105E1AA007204D4 /* ReceiveAddressInteractor.swift */ = {isa = PBXFileReference; fileEncoding = 4; lastKnownFileType = sourcecode.swift; path = ReceiveAddressInteractor.swift; sourceTree = "<group>"; };
		710E85F72105E1AA007204D4 /* ReceiveAddressRouting.swift */ = {isa = PBXFileReference; fileEncoding = 4; lastKnownFileType = sourcecode.swift; path = ReceiveAddressRouting.swift; sourceTree = "<group>"; };
		710E85F82105E1AA007204D4 /* ReceiveAddressConfigurator.swift */ = {isa = PBXFileReference; fileEncoding = 4; lastKnownFileType = sourcecode.swift; path = ReceiveAddressConfigurator.swift; sourceTree = "<group>"; };
		710E85FC2105E1AA007204D4 /* ReceiveAddressInvoiceFormatterProtocol.swift */ = {isa = PBXFileReference; fileEncoding = 4; lastKnownFileType = sourcecode.swift; path = ReceiveAddressInvoiceFormatterProtocol.swift; sourceTree = "<group>"; };
		710E85FF2105E1AA007204D4 /* ReceiveAddressShareUtilProtocol.swift */ = {isa = PBXFileReference; fileEncoding = 4; lastKnownFileType = sourcecode.swift; path = ReceiveAddressShareUtilProtocol.swift; sourceTree = "<group>"; };
		710E86002105E1AA007204D4 /* ReceiveAddressManagerProtocol.swift */ = {isa = PBXFileReference; fileEncoding = 4; lastKnownFileType = sourcecode.swift; path = ReceiveAddressManagerProtocol.swift; sourceTree = "<group>"; };
		710E86022105E1AA007204D4 /* ReceiveAddressQRCell.swift */ = {isa = PBXFileReference; fileEncoding = 4; lastKnownFileType = sourcecode.swift; path = ReceiveAddressQRCell.swift; sourceTree = "<group>"; };
		710E86032105E1AA007204D4 /* ReceiveAddressPresenter.swift */ = {isa = PBXFileReference; fileEncoding = 4; lastKnownFileType = sourcecode.swift; path = ReceiveAddressPresenter.swift; sourceTree = "<group>"; };
		710E86142105ECAD007204D4 /* BXFStaticTableViewInputSection.swift */ = {isa = PBXFileReference; fileEncoding = 4; lastKnownFileType = sourcecode.swift; path = BXFStaticTableViewInputSection.swift; sourceTree = "<group>"; };
		710E86152105ECAD007204D4 /* BXFStaticTableViewInputCell.swift */ = {isa = PBXFileReference; fileEncoding = 4; lastKnownFileType = sourcecode.swift; path = BXFStaticTableViewInputCell.swift; sourceTree = "<group>"; };
		710E86162105ECAD007204D4 /* BXFStaticTableViewSectionCell.swift */ = {isa = PBXFileReference; fileEncoding = 4; lastKnownFileType = sourcecode.swift; path = BXFStaticTableViewSectionCell.swift; sourceTree = "<group>"; };
		710E86172105ECAD007204D4 /* BXFStaticTableViewUtils.swift */ = {isa = PBXFileReference; fileEncoding = 4; lastKnownFileType = sourcecode.swift; path = BXFStaticTableViewUtils.swift; sourceTree = "<group>"; };
		710E861A2105ECAD007204D4 /* BXFStaticTableView.swift */ = {isa = PBXFileReference; fileEncoding = 4; lastKnownFileType = sourcecode.swift; path = BXFStaticTableView.swift; sourceTree = "<group>"; };
		710E861C2105ECAD007204D4 /* BXFStaticTableViewButtonCellModel.swift */ = {isa = PBXFileReference; fileEncoding = 4; lastKnownFileType = sourcecode.swift; path = BXFStaticTableViewButtonCellModel.swift; sourceTree = "<group>"; };
		710E861D2105ECAD007204D4 /* BXFStaticTableViewButtonCell.swift */ = {isa = PBXFileReference; fileEncoding = 4; lastKnownFileType = sourcecode.swift; path = BXFStaticTableViewButtonCell.swift; sourceTree = "<group>"; };
		710E861E2105ECAD007204D4 /* BXFStaticTableViewButtonCell.xib */ = {isa = PBXFileReference; fileEncoding = 4; lastKnownFileType = file.xib; path = BXFStaticTableViewButtonCell.xib; sourceTree = "<group>"; };
		710E861F2105ECAD007204D4 /* BXFStaticTableViewSectionHeaderFooterView.swift */ = {isa = PBXFileReference; fileEncoding = 4; lastKnownFileType = sourcecode.swift; path = BXFStaticTableViewSectionHeaderFooterView.swift; sourceTree = "<group>"; };
		710E86202105ECAD007204D4 /* BXFStaticTableViewSection.swift */ = {isa = PBXFileReference; fileEncoding = 4; lastKnownFileType = sourcecode.swift; path = BXFStaticTableViewSection.swift; sourceTree = "<group>"; };
		710E86212105ECAD007204D4 /* BXFStaticTableViewInfoSection.swift */ = {isa = PBXFileReference; fileEncoding = 4; lastKnownFileType = sourcecode.swift; path = BXFStaticTableViewInfoSection.swift; sourceTree = "<group>"; };
		710E862E2105FA94007204D4 /* BXFLabelWithInsets.swift */ = {isa = PBXFileReference; fileEncoding = 4; lastKnownFileType = sourcecode.swift; path = BXFLabelWithInsets.swift; sourceTree = "<group>"; };
		710E862F2105FA94007204D4 /* BXFInteractiveLabel.swift */ = {isa = PBXFileReference; fileEncoding = 4; lastKnownFileType = sourcecode.swift; path = BXFInteractiveLabel.swift; sourceTree = "<group>"; };
		710E86302105FA94007204D4 /* BXFGroupedHeaderFooterLabel.swift */ = {isa = PBXFileReference; fileEncoding = 4; lastKnownFileType = sourcecode.swift; path = BXFGroupedHeaderFooterLabel.swift; sourceTree = "<group>"; };
		710E86312105FA95007204D4 /* BXFScrollViewWithKeyboardResponder.swift */ = {isa = PBXFileReference; fileEncoding = 4; lastKnownFileType = sourcecode.swift; path = BXFScrollViewWithKeyboardResponder.swift; sourceTree = "<group>"; };
		71136AFA2134433E00D83DD3 /* TransactionDetailsInteractor.swift */ = {isa = PBXFileReference; fileEncoding = 4; lastKnownFileType = sourcecode.swift; path = TransactionDetailsInteractor.swift; sourceTree = "<group>"; };
		71136AFB2134433E00D83DD3 /* TransactionDetailsModels.swift */ = {isa = PBXFileReference; fileEncoding = 4; lastKnownFileType = sourcecode.swift; path = TransactionDetailsModels.swift; sourceTree = "<group>"; };
		71136AFC2134433E00D83DD3 /* TransactionDetailsPresenter.swift */ = {isa = PBXFileReference; fileEncoding = 4; lastKnownFileType = sourcecode.swift; path = TransactionDetailsPresenter.swift; sourceTree = "<group>"; };
		71136AFD2134433E00D83DD3 /* TransactionDetailsRouting.swift */ = {isa = PBXFileReference; fileEncoding = 4; lastKnownFileType = sourcecode.swift; path = TransactionDetailsRouting.swift; sourceTree = "<group>"; };
		71136AFE2134433E00D83DD3 /* TransactionDetailsViewController.swift */ = {isa = PBXFileReference; fileEncoding = 4; lastKnownFileType = sourcecode.swift; path = TransactionDetailsViewController.swift; sourceTree = "<group>"; };
		71136AFF2134433E00D83DD3 /* TransactionDetailsConfigurator.swift */ = {isa = PBXFileReference; fileEncoding = 4; lastKnownFileType = sourcecode.swift; path = TransactionDetailsConfigurator.swift; sourceTree = "<group>"; };
		71136B012134433E00D83DD3 /* TransactionDetailsAmountFormatter.swift */ = {isa = PBXFileReference; fileEncoding = 4; lastKnownFileType = sourcecode.swift; path = TransactionDetailsAmountFormatter.swift; sourceTree = "<group>"; };
		71136B022134433E00D83DD3 /* TransactionDetailsDateFormatterProtocol.swift */ = {isa = PBXFileReference; fileEncoding = 4; lastKnownFileType = sourcecode.swift; path = TransactionDetailsDateFormatterProtocol.swift; sourceTree = "<group>"; };
		71136B032134433E00D83DD3 /* TransactionDetailsDateFormatter.swift */ = {isa = PBXFileReference; fileEncoding = 4; lastKnownFileType = sourcecode.swift; path = TransactionDetailsDateFormatter.swift; sourceTree = "<group>"; };
		71136B042134433E00D83DD3 /* TransactionDetailsAmountFormatterProtocol.swift */ = {isa = PBXFileReference; fileEncoding = 4; lastKnownFileType = sourcecode.swift; path = TransactionDetailsAmountFormatterProtocol.swift; sourceTree = "<group>"; };
		71136B062134433E00D83DD3 /* TransactionDetailsPendingOfferSectionsProvider.swift */ = {isa = PBXFileReference; fileEncoding = 4; lastKnownFileType = sourcecode.swift; path = TransactionDetailsPendingOfferSectionsProvider.swift; sourceTree = "<group>"; };
		71136B072134433E00D83DD3 /* TransactionDetailsOperationSectionsProvider.swift */ = {isa = PBXFileReference; fileEncoding = 4; lastKnownFileType = sourcecode.swift; path = TransactionDetailsOperationSectionsProvider.swift; sourceTree = "<group>"; };
		71136B082134433E00D83DD3 /* TransactionDetailsSectionsProviderProtocol.swift */ = {isa = PBXFileReference; fileEncoding = 4; lastKnownFileType = sourcecode.swift; path = TransactionDetailsSectionsProviderProtocol.swift; sourceTree = "<group>"; };
		71136B0A2134433E00D83DD3 /* TransactionDetailsCell.swift */ = {isa = PBXFileReference; fileEncoding = 4; lastKnownFileType = sourcecode.swift; path = TransactionDetailsCell.swift; sourceTree = "<group>"; };
		711930262107435A006A375C /* ReceiveAddressInvoiceFormatter.swift */ = {isa = PBXFileReference; lastKnownFileType = sourcecode.swift; path = ReceiveAddressInvoiceFormatter.swift; sourceTree = "<group>"; };
		71309F282125E422002D45D0 /* ConfirmationPercentFormatter.swift */ = {isa = PBXFileReference; lastKnownFileType = sourcecode.swift; path = ConfirmationPercentFormatter.swift; sourceTree = "<group>"; };
		71309F2A2125E483002D45D0 /* ConfirmationPercentFormatterProtocol.swift */ = {isa = PBXFileReference; lastKnownFileType = sourcecode.swift; path = ConfirmationPercentFormatterProtocol.swift; sourceTree = "<group>"; };
		713363252122F98000B000C9 /* WithdrawConfirmationSectionsProvider.swift */ = {isa = PBXFileReference; lastKnownFileType = sourcecode.swift; path = WithdrawConfirmationSectionsProvider.swift; sourceTree = "<group>"; };
		713D683D20FF9552009FEBA3 /* SettingsModels.swift */ = {isa = PBXFileReference; fileEncoding = 4; lastKnownFileType = sourcecode.swift; path = SettingsModels.swift; sourceTree = "<group>"; };
		713D683E20FF9552009FEBA3 /* SettingsInteractor.swift */ = {isa = PBXFileReference; fileEncoding = 4; lastKnownFileType = sourcecode.swift; path = SettingsInteractor.swift; sourceTree = "<group>"; };
		713D683F20FF9552009FEBA3 /* SettingsRouting.swift */ = {isa = PBXFileReference; fileEncoding = 4; lastKnownFileType = sourcecode.swift; path = SettingsRouting.swift; sourceTree = "<group>"; };
		713D684020FF9552009FEBA3 /* SettingsPresenter.swift */ = {isa = PBXFileReference; fileEncoding = 4; lastKnownFileType = sourcecode.swift; path = SettingsPresenter.swift; sourceTree = "<group>"; };
		713D684120FF9552009FEBA3 /* SettingsConfigurator.swift */ = {isa = PBXFileReference; fileEncoding = 4; lastKnownFileType = sourcecode.swift; path = SettingsConfigurator.swift; sourceTree = "<group>"; };
		713D684320FF9552009FEBA3 /* SettingsSectionsProvider.swift */ = {isa = PBXFileReference; fileEncoding = 4; lastKnownFileType = sourcecode.swift; path = SettingsSectionsProvider.swift; sourceTree = "<group>"; };
		713D684520FF9552009FEBA3 /* SettingsBoolCell.swift */ = {isa = PBXFileReference; fileEncoding = 4; lastKnownFileType = sourcecode.swift; path = SettingsBoolCell.swift; sourceTree = "<group>"; };
		713D684620FF9552009FEBA3 /* SettingsPushCell.swift */ = {isa = PBXFileReference; fileEncoding = 4; lastKnownFileType = sourcecode.swift; path = SettingsPushCell.swift; sourceTree = "<group>"; };
		713D684720FF9552009FEBA3 /* SettingsViewController.swift */ = {isa = PBXFileReference; fileEncoding = 4; lastKnownFileType = sourcecode.swift; path = SettingsViewController.swift; sourceTree = "<group>"; };
		713E665A2143D021009A36A3 /* SalesSectionsProvider.swift */ = {isa = PBXFileReference; lastKnownFileType = sourcecode.swift; path = SalesSectionsProvider.swift; sourceTree = "<group>"; };
		716B27ED2111F2E000C4F515 /* WithdrawFlowController.swift */ = {isa = PBXFileReference; lastKnownFileType = sourcecode.swift; path = WithdrawFlowController.swift; sourceTree = "<group>"; };
		717873902124358F0009C5EE /* ConfirmationAmountFormatterProtocol.swift */ = {isa = PBXFileReference; lastKnownFileType = sourcecode.swift; path = ConfirmationAmountFormatterProtocol.swift; sourceTree = "<group>"; };
		717873922124366B0009C5EE /* ConfirmationAmountFormatter.swift */ = {isa = PBXFileReference; lastKnownFileType = sourcecode.swift; path = ConfirmationAmountFormatter.swift; sourceTree = "<group>"; };
		71787398212482210009C5EE /* AmountConverter.swift */ = {isa = PBXFileReference; lastKnownFileType = sourcecode.swift; path = AmountConverter.swift; sourceTree = "<group>"; };
		717D7E672101F58000791410 /* Assets.xcassets */ = {isa = PBXFileReference; lastKnownFileType = folder.assetcatalog; path = Assets.xcassets; sourceTree = "<group>"; };
		7182B0512107325C00A88984 /* ReceiveAddressQRCodeGeneratorProtocol.swift */ = {isa = PBXFileReference; lastKnownFileType = sourcecode.swift; path = ReceiveAddressQRCodeGeneratorProtocol.swift; sourceTree = "<group>"; };
		7182B0532107403A00A88984 /* ReceiveAddressShareUtil.swift */ = {isa = PBXFileReference; lastKnownFileType = sourcecode.swift; path = ReceiveAddressShareUtil.swift; sourceTree = "<group>"; };
		7187EBE32146994E0035D6D3 /* SalesFlowController.swift */ = {isa = PBXFileReference; lastKnownFileType = sourcecode.swift; path = SalesFlowController.swift; sourceTree = "<group>"; };
		719AAFCA2142AEEA00279B9D /* SalesPresenter.swift */ = {isa = PBXFileReference; lastKnownFileType = sourcecode.swift; path = SalesPresenter.swift; sourceTree = "<group>"; };
		719AAFCB2142AEEA00279B9D /* SalesRouting.swift */ = {isa = PBXFileReference; lastKnownFileType = sourcecode.swift; path = SalesRouting.swift; sourceTree = "<group>"; };
		719AAFCC2142AEEA00279B9D /* SalesModels.swift */ = {isa = PBXFileReference; lastKnownFileType = sourcecode.swift; path = SalesModels.swift; sourceTree = "<group>"; };
		719AAFCD2142AEEA00279B9D /* SalesViewController.swift */ = {isa = PBXFileReference; lastKnownFileType = sourcecode.swift; path = SalesViewController.swift; sourceTree = "<group>"; };
		719AAFCE2142AEEA00279B9D /* SalesInteractor.swift */ = {isa = PBXFileReference; lastKnownFileType = sourcecode.swift; path = SalesInteractor.swift; sourceTree = "<group>"; };
		719AAFCF2142AEEA00279B9D /* SalesConfigurator.swift */ = {isa = PBXFileReference; lastKnownFileType = sourcecode.swift; path = SalesConfigurator.swift; sourceTree = "<group>"; };
		719AAFD72142B6F200279B9D /* SaleListCell.swift */ = {isa = PBXFileReference; lastKnownFileType = sourcecode.swift; path = SaleListCell.swift; sourceTree = "<group>"; };
		71A9B74A2136ABBF003CCC34 /* QRCodeReaderView.swift */ = {isa = PBXFileReference; fileEncoding = 4; lastKnownFileType = sourcecode.swift; path = QRCodeReaderView.swift; sourceTree = "<group>"; };
		71A9B74B2136ABBF003CCC34 /* QRCodeReaderOverlayView.swift */ = {isa = PBXFileReference; fileEncoding = 4; lastKnownFileType = sourcecode.swift; path = QRCodeReaderOverlayView.swift; sourceTree = "<group>"; };
		71A9E0502108AAC20024A0FE /* QRCodeGenerator.swift */ = {isa = PBXFileReference; fileEncoding = 4; lastKnownFileType = sourcecode.swift; path = QRCodeGenerator.swift; sourceTree = "<group>"; };
		71C74EBC2121BF8400088908 /* ConfirmationSectionsProviderProtocol.swift */ = {isa = PBXFileReference; lastKnownFileType = sourcecode.swift; path = ConfirmationSectionsProviderProtocol.swift; sourceTree = "<group>"; };
		71C9F89421074F9900A59207 /* ReceiveAddressManager.swift */ = {isa = PBXFileReference; lastKnownFileType = sourcecode.swift; path = ReceiveAddressManager.swift; sourceTree = "<group>"; };
		71EE11962126DA1F0085E57D /* SendPaymentConfirmationSectionsProvider.swift */ = {isa = PBXFileReference; lastKnownFileType = sourcecode.swift; path = SendPaymentConfirmationSectionsProvider.swift; sourceTree = "<group>"; };
		7F066F54226E110D00BBA155 /* TradeOffersTradesFetcherProtocol.swift */ = {isa = PBXFileReference; lastKnownFileType = sourcecode.swift; path = TradeOffersTradesFetcherProtocol.swift; sourceTree = "<group>"; };
		7F066F56226E15F600BBA155 /* TradeOffersTradesFetcher.swift */ = {isa = PBXFileReference; fileEncoding = 4; lastKnownFileType = sourcecode.swift; path = TradeOffersTradesFetcher.swift; sourceTree = "<group>"; };
		7F0F36B120E2696500E906D5 /* WalletRecoveryPresenter.swift */ = {isa = PBXFileReference; lastKnownFileType = sourcecode.swift; path = WalletRecoveryPresenter.swift; sourceTree = "<group>"; };
		7F0F36B220E2696500E906D5 /* WalletRecoveryRouting.swift */ = {isa = PBXFileReference; lastKnownFileType = sourcecode.swift; path = WalletRecoveryRouting.swift; sourceTree = "<group>"; };
		7F0F36B320E2696500E906D5 /* WalletRecoveryModels.swift */ = {isa = PBXFileReference; lastKnownFileType = sourcecode.swift; path = WalletRecoveryModels.swift; sourceTree = "<group>"; };
		7F0F36B420E2696500E906D5 /* WalletRecoveryViewController.swift */ = {isa = PBXFileReference; lastKnownFileType = sourcecode.swift; path = WalletRecoveryViewController.swift; sourceTree = "<group>"; };
		7F0F36B520E2696500E906D5 /* WalletRecoveryInteractor.swift */ = {isa = PBXFileReference; lastKnownFileType = sourcecode.swift; path = WalletRecoveryInteractor.swift; sourceTree = "<group>"; };
		7F0F36B620E2696500E906D5 /* WalletRecoveryConfigurator.swift */ = {isa = PBXFileReference; lastKnownFileType = sourcecode.swift; path = WalletRecoveryConfigurator.swift; sourceTree = "<group>"; };
		7F2A7E1D20F60CDE007F8CF8 /* SignedInFlowController.swift */ = {isa = PBXFileReference; lastKnownFileType = sourcecode.swift; path = SignedInFlowController.swift; sourceTree = "<group>"; };
		7F2A7E1F20F627C9007F8CF8 /* SideMenuController+RootContent.swift */ = {isa = PBXFileReference; lastKnownFileType = sourcecode.swift; path = "SideMenuController+RootContent.swift"; sourceTree = "<group>"; };
		7F2A7E2220F62B7D007F8CF8 /* SideMenuPresenter.swift */ = {isa = PBXFileReference; lastKnownFileType = sourcecode.swift; path = SideMenuPresenter.swift; sourceTree = "<group>"; };
		7F2A7E2320F62B7D007F8CF8 /* SideMenuRouting.swift */ = {isa = PBXFileReference; lastKnownFileType = sourcecode.swift; path = SideMenuRouting.swift; sourceTree = "<group>"; };
		7F2A7E2420F62B7D007F8CF8 /* SideMenuModels.swift */ = {isa = PBXFileReference; lastKnownFileType = sourcecode.swift; path = SideMenuModels.swift; sourceTree = "<group>"; };
		7F2A7E2520F62B7D007F8CF8 /* SideMenuViewController.swift */ = {isa = PBXFileReference; lastKnownFileType = sourcecode.swift; path = SideMenuViewController.swift; sourceTree = "<group>"; };
		7F2A7E2620F62B7D007F8CF8 /* SideMenuInteractor.swift */ = {isa = PBXFileReference; lastKnownFileType = sourcecode.swift; path = SideMenuInteractor.swift; sourceTree = "<group>"; };
		7F2A7E2720F62B7D007F8CF8 /* SideMenuConfigurator.swift */ = {isa = PBXFileReference; lastKnownFileType = sourcecode.swift; path = SideMenuConfigurator.swift; sourceTree = "<group>"; };
		7F2A7E3920F8E2CF007F8CF8 /* SideMenuTableViewCell.swift */ = {isa = PBXFileReference; lastKnownFileType = sourcecode.swift; path = SideMenuTableViewCell.swift; sourceTree = "<group>"; };
		7F3D002C2181FD92002D7F53 /* Bundle+Version.swift */ = {isa = PBXFileReference; fileEncoding = 4; lastKnownFileType = sourcecode.swift; path = "Bundle+Version.swift"; sourceTree = "<group>"; };
		7F4F1193210B647F00651554 /* ConfirmationSectionsProviderDummy.swift */ = {isa = PBXFileReference; lastKnownFileType = sourcecode.swift; path = ConfirmationSectionsProviderDummy.swift; sourceTree = "<group>"; };
		7F4F1195210B6F5200651554 /* ConfirmationTitleTextView.swift */ = {isa = PBXFileReference; lastKnownFileType = sourcecode.swift; path = ConfirmationTitleTextView.swift; sourceTree = "<group>"; };
		7F4F1199210B6F7300651554 /* ConfirmationTitleBoolSwitchView.swift */ = {isa = PBXFileReference; lastKnownFileType = sourcecode.swift; path = ConfirmationTitleBoolSwitchView.swift; sourceTree = "<group>"; };
		7F6A845E2105F92100B7FE6B /* TextFieldView.swift */ = {isa = PBXFileReference; lastKnownFileType = sourcecode.swift; path = TextFieldView.swift; sourceTree = "<group>"; };
		7F6A847C2108F34B00B7FE6B /* PermissionsManager.swift */ = {isa = PBXFileReference; lastKnownFileType = sourcecode.swift; path = PermissionsManager.swift; sourceTree = "<group>"; };
		7F6A847F2109D82600B7FE6B /* SettingsFlowController.swift */ = {isa = PBXFileReference; lastKnownFileType = sourcecode.swift; path = SettingsFlowController.swift; sourceTree = "<group>"; };
		7F6A8482210A00D700B7FE6B /* ConfirmationScenePresenter.swift */ = {isa = PBXFileReference; lastKnownFileType = sourcecode.swift; path = ConfirmationScenePresenter.swift; sourceTree = "<group>"; };
		7F6A8483210A00D700B7FE6B /* ConfirmationSceneRouting.swift */ = {isa = PBXFileReference; lastKnownFileType = sourcecode.swift; path = ConfirmationSceneRouting.swift; sourceTree = "<group>"; };
		7F6A8485210A00D700B7FE6B /* ConfirmationSceneViewController.swift */ = {isa = PBXFileReference; lastKnownFileType = sourcecode.swift; path = ConfirmationSceneViewController.swift; sourceTree = "<group>"; };
		7F6A8486210A00D700B7FE6B /* ConfirmationSceneInteractor.swift */ = {isa = PBXFileReference; lastKnownFileType = sourcecode.swift; path = ConfirmationSceneInteractor.swift; sourceTree = "<group>"; };
		7F6A8487210A00D700B7FE6B /* ConfirmationSceneConfigurator.swift */ = {isa = PBXFileReference; lastKnownFileType = sourcecode.swift; path = ConfirmationSceneConfigurator.swift; sourceTree = "<group>"; };
		7F71870F2137F74300F5C0BD /* KDFParamsSerializable.swift */ = {isa = PBXFileReference; lastKnownFileType = sourcecode.swift; path = KDFParamsSerializable.swift; sourceTree = "<group>"; };
		7F7187112138035A00F5C0BD /* SettingsLoadingCell.swift */ = {isa = PBXFileReference; fileEncoding = 4; lastKnownFileType = sourcecode.swift; path = SettingsLoadingCell.swift; sourceTree = "<group>"; };
		7F7187152138471D00F5C0BD /* RecoverySeedPresenter.swift */ = {isa = PBXFileReference; lastKnownFileType = sourcecode.swift; path = RecoverySeedPresenter.swift; sourceTree = "<group>"; };
		7F7187162138471D00F5C0BD /* RecoverySeedRouting.swift */ = {isa = PBXFileReference; lastKnownFileType = sourcecode.swift; path = RecoverySeedRouting.swift; sourceTree = "<group>"; };
		7F7187172138471D00F5C0BD /* RecoverySeedModels.swift */ = {isa = PBXFileReference; lastKnownFileType = sourcecode.swift; path = RecoverySeedModels.swift; sourceTree = "<group>"; };
		7F7187182138471D00F5C0BD /* RecoverySeedViewController.swift */ = {isa = PBXFileReference; lastKnownFileType = sourcecode.swift; path = RecoverySeedViewController.swift; sourceTree = "<group>"; };
		7F7187192138471D00F5C0BD /* RecoverySeedInteractor.swift */ = {isa = PBXFileReference; lastKnownFileType = sourcecode.swift; path = RecoverySeedInteractor.swift; sourceTree = "<group>"; };
		7F71871A2138471D00F5C0BD /* RecoverySeedConfigurator.swift */ = {isa = PBXFileReference; lastKnownFileType = sourcecode.swift; path = RecoverySeedConfigurator.swift; sourceTree = "<group>"; };
		7F73396421B14DDD0007B5A1 /* ContactEmailPickerHandler.swift */ = {isa = PBXFileReference; lastKnownFileType = sourcecode.swift; path = ContactEmailPickerHandler.swift; sourceTree = "<group>"; };
		7F7495EE225CF9C00065EE8E /* TradesListPresenter.swift */ = {isa = PBXFileReference; lastKnownFileType = sourcecode.swift; path = TradesListPresenter.swift; sourceTree = "<group>"; };
		7F7495EF225CF9C00065EE8E /* TradesListRouting.swift */ = {isa = PBXFileReference; lastKnownFileType = sourcecode.swift; path = TradesListRouting.swift; sourceTree = "<group>"; };
		7F7495F0225CF9C00065EE8E /* TradesListModels.swift */ = {isa = PBXFileReference; lastKnownFileType = sourcecode.swift; path = TradesListModels.swift; sourceTree = "<group>"; };
		7F7495F1225CF9C00065EE8E /* TradesListViewController.swift */ = {isa = PBXFileReference; lastKnownFileType = sourcecode.swift; path = TradesListViewController.swift; sourceTree = "<group>"; };
		7F7495F2225CF9C00065EE8E /* TradesListInteractor.swift */ = {isa = PBXFileReference; lastKnownFileType = sourcecode.swift; path = TradesListInteractor.swift; sourceTree = "<group>"; };
		7F7495F3225CF9C00065EE8E /* TradesListConfigurator.swift */ = {isa = PBXFileReference; lastKnownFileType = sourcecode.swift; path = TradesListConfigurator.swift; sourceTree = "<group>"; };
		7F7495FB225E01D90065EE8E /* DynamicTableView.swift */ = {isa = PBXFileReference; lastKnownFileType = sourcecode.swift; path = DynamicTableView.swift; sourceTree = "<group>"; };
		7F7495FD225E027E0065EE8E /* DynamicTableViewDataSourceDelegate.swift */ = {isa = PBXFileReference; lastKnownFileType = sourcecode.swift; path = DynamicTableViewDataSourceDelegate.swift; sourceTree = "<group>"; };
		7F7495FF225E06E60065EE8E /* DynamicContentTableViewCell.swift */ = {isa = PBXFileReference; lastKnownFileType = sourcecode.swift; path = DynamicContentTableViewCell.swift; sourceTree = "<group>"; };
		7F749602225E12A30065EE8E /* TradesListAssetPairListView.swift */ = {isa = PBXFileReference; lastKnownFileType = sourcecode.swift; path = TradesListAssetPairListView.swift; sourceTree = "<group>"; };
		7F749604225E2B790065EE8E /* TradesListAssetPairsFetcherProtocol.swift */ = {isa = PBXFileReference; lastKnownFileType = sourcecode.swift; path = TradesListAssetPairsFetcherProtocol.swift; sourceTree = "<group>"; };
		7F749606225E2BDC0065EE8E /* TradesListAssetPairsFetcher.swift */ = {isa = PBXFileReference; fileEncoding = 4; lastKnownFileType = sourcecode.swift; path = TradesListAssetPairsFetcher.swift; sourceTree = "<group>"; };
		7F749609225F56EA0065EE8E /* TradesListAmountFormatterProtocol.swift */ = {isa = PBXFileReference; lastKnownFileType = sourcecode.swift; path = TradesListAmountFormatterProtocol.swift; sourceTree = "<group>"; };
		7F74960B225F91440065EE8E /* TradesListAssetColoringProvider.swift */ = {isa = PBXFileReference; lastKnownFileType = sourcecode.swift; path = TradesListAssetColoringProvider.swift; sourceTree = "<group>"; };
		7F749610226081E80065EE8E /* TradeOffersPresenter.swift */ = {isa = PBXFileReference; lastKnownFileType = sourcecode.swift; path = TradeOffersPresenter.swift; sourceTree = "<group>"; };
		7F749611226081E80065EE8E /* TradeOffersRouting.swift */ = {isa = PBXFileReference; lastKnownFileType = sourcecode.swift; path = TradeOffersRouting.swift; sourceTree = "<group>"; };
		7F749612226081E80065EE8E /* TradeOffersModels.swift */ = {isa = PBXFileReference; lastKnownFileType = sourcecode.swift; path = TradeOffersModels.swift; sourceTree = "<group>"; };
		7F749613226081E80065EE8E /* TradeOffersViewController.swift */ = {isa = PBXFileReference; lastKnownFileType = sourcecode.swift; path = TradeOffersViewController.swift; sourceTree = "<group>"; };
		7F749614226081E80065EE8E /* TradeOffersInteractor.swift */ = {isa = PBXFileReference; lastKnownFileType = sourcecode.swift; path = TradeOffersInteractor.swift; sourceTree = "<group>"; };
		7F749615226081E80065EE8E /* TradeOffersConfigurator.swift */ = {isa = PBXFileReference; lastKnownFileType = sourcecode.swift; path = TradeOffersConfigurator.swift; sourceTree = "<group>"; };
		7F74961E2260A0BB0065EE8E /* TradeOffersAmountFormatterProtocol.swift */ = {isa = PBXFileReference; lastKnownFileType = sourcecode.swift; path = TradeOffersAmountFormatterProtocol.swift; sourceTree = "<group>"; };
		7F7496202260A1D40065EE8E /* TradeOffersChartsFetcherProtocol.swift */ = {isa = PBXFileReference; fileEncoding = 4; lastKnownFileType = sourcecode.swift; path = TradeOffersChartsFetcherProtocol.swift; sourceTree = "<group>"; };
		7F7496212260A1D40065EE8E /* TradeOffersChartCardValueFormatter.swift */ = {isa = PBXFileReference; fileEncoding = 4; lastKnownFileType = sourcecode.swift; path = TradeOffersChartCardValueFormatter.swift; sourceTree = "<group>"; };
		7F7496222260A1D40065EE8E /* TradeOffersDateFormatterProtocol.swift */ = {isa = PBXFileReference; fileEncoding = 4; lastKnownFileType = sourcecode.swift; path = TradeOffersDateFormatterProtocol.swift; sourceTree = "<group>"; };
		7F7496232260A1D40065EE8E /* TradeOffersChartsFetcher.swift */ = {isa = PBXFileReference; fileEncoding = 4; lastKnownFileType = sourcecode.swift; path = TradeOffersChartsFetcher.swift; sourceTree = "<group>"; };
		7F7496242260A1D40065EE8E /* TradeOffersOffersFetcher.swift */ = {isa = PBXFileReference; fileEncoding = 4; lastKnownFileType = sourcecode.swift; path = TradeOffersOffersFetcher.swift; sourceTree = "<group>"; };
		7F7496252260A1D40065EE8E /* TradeOffersDateFormatter.swift */ = {isa = PBXFileReference; fileEncoding = 4; lastKnownFileType = sourcecode.swift; path = TradeOffersDateFormatter.swift; sourceTree = "<group>"; };
		7F7496262260A1D40065EE8E /* TradeOffersOffersFetcherProtocol.swift */ = {isa = PBXFileReference; fileEncoding = 4; lastKnownFileType = sourcecode.swift; path = TradeOffersOffersFetcherProtocol.swift; sourceTree = "<group>"; };
		7F74963F2260B5D60065EE8E /* TradeOffersTitleView.swift */ = {isa = PBXFileReference; lastKnownFileType = sourcecode.swift; path = TradeOffersTitleView.swift; sourceTree = "<group>"; };
		7F74964A226727410065EE8E /* TradesView.swift */ = {isa = PBXFileReference; lastKnownFileType = sourcecode.swift; path = TradesView.swift; sourceTree = "<group>"; };
		7F74964C22672B200065EE8E /* TradesTableViewCell.swift */ = {isa = PBXFileReference; lastKnownFileType = sourcecode.swift; path = TradesTableViewCell.swift; sourceTree = "<group>"; };
		7F8B55B0212ED4B8003AE5D7 /* TimerApplication.swift */ = {isa = PBXFileReference; lastKnownFileType = sourcecode.swift; path = TimerApplication.swift; sourceTree = "<group>"; };
		7F8B55B2212EDAE4003AE5D7 /* main.swift */ = {isa = PBXFileReference; fileEncoding = 4; lastKnownFileType = sourcecode.swift; path = main.swift; sourceTree = "<group>"; };
		7F8B55B4212F05B9003AE5D7 /* TokenDWalletTemplate.entitlements */ = {isa = PBXFileReference; lastKnownFileType = text.plist.entitlements; path = TokenDWalletTemplate.entitlements; sourceTree = "<group>"; };
		7F967F952125985A005527EA /* UpdatePasswordModels.swift */ = {isa = PBXFileReference; fileEncoding = 4; lastKnownFileType = sourcecode.swift; path = UpdatePasswordModels.swift; sourceTree = "<group>"; };
		7F967F962125985A005527EA /* UpdatePasswordInteractor.swift */ = {isa = PBXFileReference; fileEncoding = 4; lastKnownFileType = sourcecode.swift; path = UpdatePasswordInteractor.swift; sourceTree = "<group>"; };
		7F967F972125985A005527EA /* UpdatePasswordRouting.swift */ = {isa = PBXFileReference; fileEncoding = 4; lastKnownFileType = sourcecode.swift; path = UpdatePasswordRouting.swift; sourceTree = "<group>"; };
		7F967F982125985A005527EA /* UpdatePasswordPresenter.swift */ = {isa = PBXFileReference; fileEncoding = 4; lastKnownFileType = sourcecode.swift; path = UpdatePasswordPresenter.swift; sourceTree = "<group>"; };
		7F967F992125985A005527EA /* UpdatePasswordViewController.swift */ = {isa = PBXFileReference; fileEncoding = 4; lastKnownFileType = sourcecode.swift; path = UpdatePasswordViewController.swift; sourceTree = "<group>"; };
		7F967F9B2125985A005527EA /* UpdatePasswordChangePasswordWorker.swift */ = {isa = PBXFileReference; fileEncoding = 4; lastKnownFileType = sourcecode.swift; path = UpdatePasswordChangePasswordWorker.swift; sourceTree = "<group>"; };
		7F967F9C2125985A005527EA /* UpdatePasswordSubmitWorkerProtocol.swift */ = {isa = PBXFileReference; fileEncoding = 4; lastKnownFileType = sourcecode.swift; path = UpdatePasswordSubmitWorkerProtocol.swift; sourceTree = "<group>"; };
		7F967F9D2125985A005527EA /* UpdatePasswordConfigurator.swift */ = {isa = PBXFileReference; fileEncoding = 4; lastKnownFileType = sourcecode.swift; path = UpdatePasswordConfigurator.swift; sourceTree = "<group>"; };
		7F967F9F2125985A005527EA /* UpdatePasswordView.swift */ = {isa = PBXFileReference; fileEncoding = 4; lastKnownFileType = sourcecode.swift; path = UpdatePasswordView.swift; sourceTree = "<group>"; };
		7F967FA9212599E3005527EA /* UpdatePasswordRecoverWalletWorker.swift */ = {isa = PBXFileReference; fileEncoding = 4; lastKnownFileType = sourcecode.swift; path = UpdatePasswordRecoverWalletWorker.swift; sourceTree = "<group>"; };
		7F967FAB2125B08B005527EA /* UpdatePasswordBaseSubmitWorker.swift */ = {isa = PBXFileReference; lastKnownFileType = sourcecode.swift; path = UpdatePasswordBaseSubmitWorker.swift; sourceTree = "<group>"; };
		7F967FB52127359D005527EA /* ConfirmationSceneModels.swift */ = {isa = PBXFileReference; fileEncoding = 4; lastKnownFileType = sourcecode.swift; path = ConfirmationSceneModels.swift; sourceTree = "<group>"; };
		7F967FC2212C3FF8005527EA /* LocalAuthFlowController.swift */ = {isa = PBXFileReference; lastKnownFileType = sourcecode.swift; path = LocalAuthFlowController.swift; sourceTree = "<group>"; };
		7F967FC4212C41EE005527EA /* SettingsManager.swift */ = {isa = PBXFileReference; lastKnownFileType = sourcecode.swift; path = SettingsManager.swift; sourceTree = "<group>"; };
		7F967FC7212C4F84005527EA /* KeychainAccountsModel.swift */ = {isa = PBXFileReference; lastKnownFileType = sourcecode.swift; path = KeychainAccountsModel.swift; sourceTree = "<group>"; };
		7F967FC9212C5337005527EA /* KeychainCodableAccountsV1.swift */ = {isa = PBXFileReference; lastKnownFileType = sourcecode.swift; path = KeychainCodableAccountsV1.swift; sourceTree = "<group>"; };
		7F967FCC212C7CD1005527EA /* WalletDataSerializable.swift */ = {isa = PBXFileReference; lastKnownFileType = sourcecode.swift; path = WalletDataSerializable.swift; sourceTree = "<group>"; };
		7F967FCE212D79B5005527EA /* RegisterSceneLocalSignInWorker.swift */ = {isa = PBXFileReference; lastKnownFileType = sourcecode.swift; path = RegisterSceneLocalSignInWorker.swift; sourceTree = "<group>"; };
		7F967FD1212DB684005527EA /* BiometricsAuthPresenter.swift */ = {isa = PBXFileReference; lastKnownFileType = sourcecode.swift; path = BiometricsAuthPresenter.swift; sourceTree = "<group>"; };
		7F967FD2212DB684005527EA /* BiometricsAuthRouting.swift */ = {isa = PBXFileReference; lastKnownFileType = sourcecode.swift; path = BiometricsAuthRouting.swift; sourceTree = "<group>"; };
		7F967FD3212DB684005527EA /* BiometricsAuthModels.swift */ = {isa = PBXFileReference; lastKnownFileType = sourcecode.swift; path = BiometricsAuthModels.swift; sourceTree = "<group>"; };
		7F967FD4212DB684005527EA /* BiometricsAuthViewController.swift */ = {isa = PBXFileReference; lastKnownFileType = sourcecode.swift; path = BiometricsAuthViewController.swift; sourceTree = "<group>"; };
		7F967FD5212DB684005527EA /* BiometricsAuthInteractor.swift */ = {isa = PBXFileReference; lastKnownFileType = sourcecode.swift; path = BiometricsAuthInteractor.swift; sourceTree = "<group>"; };
		7F967FD6212DB684005527EA /* BiometricsAuthConfigurator.swift */ = {isa = PBXFileReference; lastKnownFileType = sourcecode.swift; path = BiometricsAuthConfigurator.swift; sourceTree = "<group>"; };
		7F967FDE212DB69E005527EA /* BiometricsAuthWorker.swift */ = {isa = PBXFileReference; lastKnownFileType = sourcecode.swift; path = BiometricsAuthWorker.swift; sourceTree = "<group>"; };
		7FA0114421C961FE00CA5586 /* acknowledgements.markdown */ = {isa = PBXFileReference; fileEncoding = 4; lastKnownFileType = net.daringfireball.markdown; path = acknowledgements.markdown; sourceTree = "<group>"; };
		7FA0114721C9651F00CA5586 /* MarkdownViewerPresenter.swift */ = {isa = PBXFileReference; lastKnownFileType = sourcecode.swift; path = MarkdownViewerPresenter.swift; sourceTree = "<group>"; };
		7FA0114821C9651F00CA5586 /* MarkdownViewerRouting.swift */ = {isa = PBXFileReference; lastKnownFileType = sourcecode.swift; path = MarkdownViewerRouting.swift; sourceTree = "<group>"; };
		7FA0114921C9651F00CA5586 /* MarkdownViewerModels.swift */ = {isa = PBXFileReference; lastKnownFileType = sourcecode.swift; path = MarkdownViewerModels.swift; sourceTree = "<group>"; };
		7FA0114A21C9651F00CA5586 /* MarkdownViewerViewController.swift */ = {isa = PBXFileReference; lastKnownFileType = sourcecode.swift; path = MarkdownViewerViewController.swift; sourceTree = "<group>"; };
		7FA0114B21C9651F00CA5586 /* MarkdownViewerInteractor.swift */ = {isa = PBXFileReference; lastKnownFileType = sourcecode.swift; path = MarkdownViewerInteractor.swift; sourceTree = "<group>"; };
		7FA0114C21C9651F00CA5586 /* MarkdownViewerConfigurator.swift */ = {isa = PBXFileReference; lastKnownFileType = sourcecode.swift; path = MarkdownViewerConfigurator.swift; sourceTree = "<group>"; };
		7FA02BD22158F855005C1BE4 /* SalesRepo.swift */ = {isa = PBXFileReference; lastKnownFileType = sourcecode.swift; path = SalesRepo.swift; sourceTree = "<group>"; };
		7FA02BD421590E16005C1BE4 /* SalesInvestedAmountFormatter.swift */ = {isa = PBXFileReference; lastKnownFileType = sourcecode.swift; path = SalesInvestedAmountFormatter.swift; sourceTree = "<group>"; };
		7FA02BD7215923C3005C1BE4 /* TransactionsListAmountFormatter.swift */ = {isa = PBXFileReference; lastKnownFileType = sourcecode.swift; path = TransactionsListAmountFormatter.swift; sourceTree = "<group>"; };
		7FA02BD9215A2265005C1BE4 /* SaleOverviewInvestedAmountFormatter.swift */ = {isa = PBXFileReference; fileEncoding = 4; lastKnownFileType = sourcecode.swift; path = SaleOverviewInvestedAmountFormatter.swift; sourceTree = "<group>"; };
		7FABEA5420FCCA930005E751 /* SideMenuHeaderView.swift */ = {isa = PBXFileReference; lastKnownFileType = sourcecode.swift; path = SideMenuHeaderView.swift; sourceTree = "<group>"; };
		7FABEA5620FD08800005E751 /* RegisterSceneView.swift */ = {isa = PBXFileReference; fileEncoding = 4; lastKnownFileType = sourcecode.swift; path = RegisterSceneView.swift; sourceTree = "<group>"; };
		7FABEA5820FD088E0005E751 /* CreateOfferViewController.swift */ = {isa = PBXFileReference; fileEncoding = 4; lastKnownFileType = sourcecode.swift; path = CreateOfferViewController.swift; sourceTree = "<group>"; };
		7FABEA5920FD088E0005E751 /* CreateOfferRouting.swift */ = {isa = PBXFileReference; fileEncoding = 4; lastKnownFileType = sourcecode.swift; path = CreateOfferRouting.swift; sourceTree = "<group>"; };
		7FABEA5A20FD088E0005E751 /* CreateOfferConfigurator.swift */ = {isa = PBXFileReference; fileEncoding = 4; lastKnownFileType = sourcecode.swift; path = CreateOfferConfigurator.swift; sourceTree = "<group>"; };
		7FABEA5B20FD088E0005E751 /* CreateOfferModels.swift */ = {isa = PBXFileReference; fileEncoding = 4; lastKnownFileType = sourcecode.swift; path = CreateOfferModels.swift; sourceTree = "<group>"; };
		7FABEA5C20FD088E0005E751 /* CreateOfferInteractor.swift */ = {isa = PBXFileReference; fileEncoding = 4; lastKnownFileType = sourcecode.swift; path = CreateOfferInteractor.swift; sourceTree = "<group>"; };
		7FABEA5D20FD088F0005E751 /* CreateOfferPresenter.swift */ = {isa = PBXFileReference; fileEncoding = 4; lastKnownFileType = sourcecode.swift; path = CreateOfferPresenter.swift; sourceTree = "<group>"; };
		7FABEA6420FD08B30005E751 /* DecimalFormatter.swift */ = {isa = PBXFileReference; fileEncoding = 4; lastKnownFileType = sourcecode.swift; path = DecimalFormatter.swift; sourceTree = "<group>"; };
		7FABEA6520FD08B30005E751 /* TextEditingContext.swift */ = {isa = PBXFileReference; fileEncoding = 4; lastKnownFileType = sourcecode.swift; path = TextEditingContext.swift; sourceTree = "<group>"; };
		7FABEA6620FD08B30005E751 /* ValueFormatter.swift */ = {isa = PBXFileReference; fileEncoding = 4; lastKnownFileType = sourcecode.swift; path = ValueFormatter.swift; sourceTree = "<group>"; };
		7FABEA832100D44E0005E751 /* ScrollableStackView.swift */ = {isa = PBXFileReference; lastKnownFileType = sourcecode.swift; path = ScrollableStackView.swift; sourceTree = "<group>"; };
		7FABEA8F210211170005E751 /* SendPaymentFlowController.swift */ = {isa = PBXFileReference; lastKnownFileType = sourcecode.swift; path = SendPaymentFlowController.swift; sourceTree = "<group>"; };
		7FB432B82279CED700422746 /* UITableView+LastCell.swift */ = {isa = PBXFileReference; lastKnownFileType = sourcecode.swift; path = "UITableView+LastCell.swift"; sourceTree = "<group>"; };
<<<<<<< HEAD
		7FB432BB227C491F00422746 /* LimitsPresenter.swift */ = {isa = PBXFileReference; lastKnownFileType = sourcecode.swift; path = LimitsPresenter.swift; sourceTree = "<group>"; };
		7FB432BC227C491F00422746 /* LimitsRouting.swift */ = {isa = PBXFileReference; lastKnownFileType = sourcecode.swift; path = LimitsRouting.swift; sourceTree = "<group>"; };
		7FB432BD227C491F00422746 /* LimitsModels.swift */ = {isa = PBXFileReference; lastKnownFileType = sourcecode.swift; path = LimitsModels.swift; sourceTree = "<group>"; };
		7FB432BE227C491F00422746 /* LimitsViewController.swift */ = {isa = PBXFileReference; lastKnownFileType = sourcecode.swift; path = LimitsViewController.swift; sourceTree = "<group>"; };
		7FB432BF227C491F00422746 /* LimitsInteractor.swift */ = {isa = PBXFileReference; lastKnownFileType = sourcecode.swift; path = LimitsInteractor.swift; sourceTree = "<group>"; };
		7FB432C0227C491F00422746 /* LimitsConfigurator.swift */ = {isa = PBXFileReference; lastKnownFileType = sourcecode.swift; path = LimitsConfigurator.swift; sourceTree = "<group>"; };
		7FB432C9227C65B200422746 /* LimitsDataFetcherWorker.swift */ = {isa = PBXFileReference; lastKnownFileType = sourcecode.swift; path = LimitsDataFetcherWorker.swift; sourceTree = "<group>"; };
		7FB432CB227C65BA00422746 /* LimitsDataFetcherProtocol.swift */ = {isa = PBXFileReference; lastKnownFileType = sourcecode.swift; path = LimitsDataFetcherProtocol.swift; sourceTree = "<group>"; };
		7FB432CD227C6F1C00422746 /* LimitsListView.swift */ = {isa = PBXFileReference; lastKnownFileType = sourcecode.swift; path = LimitsListView.swift; sourceTree = "<group>"; };
=======
		7FB4350E2282D47700422746 /* SaleOverviewPresenter.swift */ = {isa = PBXFileReference; lastKnownFileType = sourcecode.swift; path = SaleOverviewPresenter.swift; sourceTree = "<group>"; };
		7FB4350F2282D47700422746 /* SaleOverviewRouting.swift */ = {isa = PBXFileReference; lastKnownFileType = sourcecode.swift; path = SaleOverviewRouting.swift; sourceTree = "<group>"; };
		7FB435102282D47700422746 /* SaleOverviewModels.swift */ = {isa = PBXFileReference; lastKnownFileType = sourcecode.swift; path = SaleOverviewModels.swift; sourceTree = "<group>"; };
		7FB435112282D47700422746 /* SaleOverviewViewController.swift */ = {isa = PBXFileReference; lastKnownFileType = sourcecode.swift; path = SaleOverviewViewController.swift; sourceTree = "<group>"; };
		7FB435122282D47700422746 /* SaleOverviewInteractor.swift */ = {isa = PBXFileReference; lastKnownFileType = sourcecode.swift; path = SaleOverviewInteractor.swift; sourceTree = "<group>"; };
		7FB435132282D47700422746 /* SaleOverviewConfigurator.swift */ = {isa = PBXFileReference; lastKnownFileType = sourcecode.swift; path = SaleOverviewConfigurator.swift; sourceTree = "<group>"; };
		7FB4351A2282E2DE00422746 /* SaleOverviewDataProvider.swift */ = {isa = PBXFileReference; lastKnownFileType = sourcecode.swift; path = SaleOverviewDataProvider.swift; sourceTree = "<group>"; };
		7FB4351E2283168C00422746 /* TabsContainerPresenter.swift */ = {isa = PBXFileReference; lastKnownFileType = sourcecode.swift; path = TabsContainerPresenter.swift; sourceTree = "<group>"; };
		7FB4351F2283168C00422746 /* TabsContainerRouting.swift */ = {isa = PBXFileReference; lastKnownFileType = sourcecode.swift; path = TabsContainerRouting.swift; sourceTree = "<group>"; };
		7FB435202283168C00422746 /* TabsContainerModels.swift */ = {isa = PBXFileReference; lastKnownFileType = sourcecode.swift; path = TabsContainerModels.swift; sourceTree = "<group>"; };
		7FB435212283168C00422746 /* TabsContainerViewController.swift */ = {isa = PBXFileReference; lastKnownFileType = sourcecode.swift; path = TabsContainerViewController.swift; sourceTree = "<group>"; };
		7FB435222283168C00422746 /* TabsContainerInteractor.swift */ = {isa = PBXFileReference; lastKnownFileType = sourcecode.swift; path = TabsContainerInteractor.swift; sourceTree = "<group>"; };
		7FB435232283168C00422746 /* TabsContainerConfigurator.swift */ = {isa = PBXFileReference; lastKnownFileType = sourcecode.swift; path = TabsContainerConfigurator.swift; sourceTree = "<group>"; };
		7FB4352B228316B700422746 /* TabsContainerContentProvider.swift */ = {isa = PBXFileReference; lastKnownFileType = sourcecode.swift; path = TabsContainerContentProvider.swift; sourceTree = "<group>"; };
		7FB4352E228586D000422746 /* SaleDetailsModels.swift */ = {isa = PBXFileReference; fileEncoding = 4; lastKnownFileType = sourcecode.swift; path = SaleDetailsModels.swift; sourceTree = "<group>"; };
		7FB4352F228586D000422746 /* SaleDetailsPresenter.swift */ = {isa = PBXFileReference; fileEncoding = 4; lastKnownFileType = sourcecode.swift; path = SaleDetailsPresenter.swift; sourceTree = "<group>"; };
		7FB43530228586D000422746 /* SaleDetailsViewController.swift */ = {isa = PBXFileReference; fileEncoding = 4; lastKnownFileType = sourcecode.swift; path = SaleDetailsViewController.swift; sourceTree = "<group>"; };
		7FB43531228586D000422746 /* SaleDetailsConfigurator.swift */ = {isa = PBXFileReference; fileEncoding = 4; lastKnownFileType = sourcecode.swift; path = SaleDetailsConfigurator.swift; sourceTree = "<group>"; };
		7FB43532228586D000422746 /* SaleDetailsInteractor.swift */ = {isa = PBXFileReference; fileEncoding = 4; lastKnownFileType = sourcecode.swift; path = SaleDetailsInteractor.swift; sourceTree = "<group>"; };
		7FB43534228586D000422746 /* SaleDetailsDataProvider.swift */ = {isa = PBXFileReference; fileEncoding = 4; lastKnownFileType = sourcecode.swift; path = SaleDetailsDataProvider.swift; sourceTree = "<group>"; };
		7FB43535228586D000422746 /* SaleDetailsRouting.swift */ = {isa = PBXFileReference; fileEncoding = 4; lastKnownFileType = sourcecode.swift; path = SaleDetailsRouting.swift; sourceTree = "<group>"; };
		7FB43537228586D000422746 /* SaleDetailsLoadingView.swift */ = {isa = PBXFileReference; fileEncoding = 4; lastKnownFileType = sourcecode.swift; path = SaleDetailsLoadingView.swift; sourceTree = "<group>"; };
		7FB43538228586D000422746 /* SaleDetailsGeneralContentView.swift */ = {isa = PBXFileReference; fileEncoding = 4; lastKnownFileType = sourcecode.swift; path = SaleDetailsGeneralContentView.swift; sourceTree = "<group>"; };
		7FB43539228586D000422746 /* SaleDetailsTokenContent.swift */ = {isa = PBXFileReference; fileEncoding = 4; lastKnownFileType = sourcecode.swift; path = SaleDetailsTokenContent.swift; sourceTree = "<group>"; };
		7FB4353A228586D000422746 /* SaleDetailsEmptyView.swift */ = {isa = PBXFileReference; fileEncoding = 4; lastKnownFileType = sourcecode.swift; path = SaleDetailsEmptyView.swift; sourceTree = "<group>"; };
>>>>>>> 51dbbf74
		7FB9E46B20BEB3E2005BFE0E /* Theme.swift */ = {isa = PBXFileReference; lastKnownFileType = sourcecode.swift; path = Theme.swift; sourceTree = "<group>"; };
		7FB9E46E20BEB6B7005BFE0E /* BaseFlowController.swift */ = {isa = PBXFileReference; lastKnownFileType = sourcecode.swift; path = BaseFlowController.swift; sourceTree = "<group>"; };
		7FB9E47020BEB6D2005BFE0E /* LaunchFlowController.swift */ = {isa = PBXFileReference; lastKnownFileType = sourcecode.swift; path = LaunchFlowController.swift; sourceTree = "<group>"; };
		7FB9E47220BEBD7E005BFE0E /* AppController.swift */ = {isa = PBXFileReference; lastKnownFileType = sourcecode.swift; path = AppController.swift; sourceTree = "<group>"; };
		7FB9E47620BECDBB005BFE0E /* NavigationController.swift */ = {isa = PBXFileReference; lastKnownFileType = sourcecode.swift; path = NavigationController.swift; sourceTree = "<group>"; };
		7FB9E47820BED04F005BFE0E /* SnapKit+Extension.swift */ = {isa = PBXFileReference; fileEncoding = 4; lastKnownFileType = sourcecode.swift; path = "SnapKit+Extension.swift"; sourceTree = "<group>"; };
		7FB9E47A20C01455005BFE0E /* UIImage+ButtonImage.swift */ = {isa = PBXFileReference; lastKnownFileType = sourcecode.swift; path = "UIImage+ButtonImage.swift"; sourceTree = "<group>"; };
		7FB9E47C20C06C2E005BFE0E /* RegisterSceneWorkersProtocols.swift */ = {isa = PBXFileReference; lastKnownFileType = sourcecode.swift; path = RegisterSceneWorkersProtocols.swift; sourceTree = "<group>"; };
		7FB9E47E20C06D7C005BFE0E /* RegisterSceneRegisterWorker.swift */ = {isa = PBXFileReference; lastKnownFileType = sourcecode.swift; path = RegisterSceneRegisterWorker.swift; sourceTree = "<group>"; };
		7FB9E48120C06FD1005BFE0E /* KeychainManager.swift */ = {isa = PBXFileReference; lastKnownFileType = sourcecode.swift; path = KeychainManager.swift; sourceTree = "<group>"; };
		7FB9E48320C15290005BFE0E /* UserDataManager.swift */ = {isa = PBXFileReference; lastKnownFileType = sourcecode.swift; path = UserDataManager.swift; sourceTree = "<group>"; };
		7FC88B822166097C00BED021 /* RegisterSceneFieldView.swift */ = {isa = PBXFileReference; lastKnownFileType = sourcecode.swift; path = RegisterSceneFieldView.swift; sourceTree = "<group>"; };
		7FC88B84216609C600BED021 /* RegisterSceneAggreeOnTermsView.swift */ = {isa = PBXFileReference; lastKnownFileType = sourcecode.swift; path = RegisterSceneAggreeOnTermsView.swift; sourceTree = "<group>"; };
		7FE9FF4D21400E27006ACFEA /* AppInfoUtils.swift */ = {isa = PBXFileReference; lastKnownFileType = sourcecode.swift; path = AppInfoUtils.swift; sourceTree = "<group>"; };
		7FEA09BB213446510037F25F /* ClientRedirectsModel.swift */ = {isa = PBXFileReference; lastKnownFileType = sourcecode.swift; path = ClientRedirectsModel.swift; sourceTree = "<group>"; };
		7FEA09BD21357A470037F25F /* PermissionRequestFlowController.swift */ = {isa = PBXFileReference; lastKnownFileType = sourcecode.swift; path = PermissionRequestFlowController.swift; sourceTree = "<group>"; };
		7FEA09BF21357EEA0037F25F /* QRCodeReaderFlowController.swift */ = {isa = PBXFileReference; lastKnownFileType = sourcecode.swift; path = QRCodeReaderFlowController.swift; sourceTree = "<group>"; };
		7FEB45B620DD4143001CA31C /* VerifyEmailPresenter.swift */ = {isa = PBXFileReference; lastKnownFileType = sourcecode.swift; path = VerifyEmailPresenter.swift; sourceTree = "<group>"; };
		7FEB45B720DD4143001CA31C /* VerifyEmailRouting.swift */ = {isa = PBXFileReference; lastKnownFileType = sourcecode.swift; path = VerifyEmailRouting.swift; sourceTree = "<group>"; };
		7FEB45B820DD4143001CA31C /* VerifyEmailModels.swift */ = {isa = PBXFileReference; lastKnownFileType = sourcecode.swift; path = VerifyEmailModels.swift; sourceTree = "<group>"; };
		7FEB45B920DD4143001CA31C /* VerifyEmailViewController.swift */ = {isa = PBXFileReference; lastKnownFileType = sourcecode.swift; path = VerifyEmailViewController.swift; sourceTree = "<group>"; };
		7FEB45BA20DD4143001CA31C /* VerifyEmailInteractor.swift */ = {isa = PBXFileReference; lastKnownFileType = sourcecode.swift; path = VerifyEmailInteractor.swift; sourceTree = "<group>"; };
		7FEB45BB20DD4143001CA31C /* VerifyEmailConfigurator.swift */ = {isa = PBXFileReference; lastKnownFileType = sourcecode.swift; path = VerifyEmailConfigurator.swift; sourceTree = "<group>"; };
		7FEB45C320DD430A001CA31C /* SharedViewsBuilder.swift */ = {isa = PBXFileReference; lastKnownFileType = sourcecode.swift; path = SharedViewsBuilder.swift; sourceTree = "<group>"; };
		7FEB45C520DD5C6B001CA31C /* VerifyEmailVerifyWorkerProtocol.swift */ = {isa = PBXFileReference; lastKnownFileType = sourcecode.swift; path = VerifyEmailVerifyWorkerProtocol.swift; sourceTree = "<group>"; };
		7FEB45C720DD5D94001CA31C /* VerifyEmailResendWorkerProtocol.swift */ = {isa = PBXFileReference; lastKnownFileType = sourcecode.swift; path = VerifyEmailResendWorkerProtocol.swift; sourceTree = "<group>"; };
		7FEB45C920DD5FC4001CA31C /* VerifyEmailWorker.swift */ = {isa = PBXFileReference; lastKnownFileType = sourcecode.swift; path = VerifyEmailWorker.swift; sourceTree = "<group>"; };
		7FEB45CB20E1030E001CA31C /* AppController+UserActivitySubscribers.swift */ = {isa = PBXFileReference; fileEncoding = 4; lastKnownFileType = sourcecode.swift; path = "AppController+UserActivitySubscribers.swift"; sourceTree = "<group>"; };
		7FF5AE4E215BCC450066A2ED /* WalletRepo.swift */ = {isa = PBXFileReference; lastKnownFileType = sourcecode.swift; path = WalletRepo.swift; sourceTree = "<group>"; };
		7FF5AE50215BEA760066A2ED /* ValueValidator.swift */ = {isa = PBXFileReference; lastKnownFileType = sourcecode.swift; path = ValueValidator.swift; sourceTree = "<group>"; };
		7FF5AE54215BEC5A0066A2ED /* DecimalMaxValueValidator.swift */ = {isa = PBXFileReference; lastKnownFileType = sourcecode.swift; path = DecimalMaxValueValidator.swift; sourceTree = "<group>"; };
		7FF675E020BD95630074E9A8 /* TokenDWalletTemplate.app */ = {isa = PBXFileReference; explicitFileType = wrapper.application; includeInIndex = 0; path = TokenDWalletTemplate.app; sourceTree = BUILT_PRODUCTS_DIR; };
		7FF675F720BD98630074E9A8 /* LaunchScreen.storyboard */ = {isa = PBXFileReference; fileEncoding = 4; lastKnownFileType = file.storyboard; path = LaunchScreen.storyboard; sourceTree = "<group>"; };
		7FF675F920BD98630074E9A8 /* Info.plist */ = {isa = PBXFileReference; fileEncoding = 4; lastKnownFileType = text.plist.xml; path = Info.plist; sourceTree = "<group>"; };
		7FF675FC20BD98630074E9A8 /* AppDelegate.swift */ = {isa = PBXFileReference; fileEncoding = 4; lastKnownFileType = sourcecode.swift; path = AppDelegate.swift; sourceTree = "<group>"; };
		7FF6760F20BDA0910074E9A8 /* RegisterScenePresenter.swift */ = {isa = PBXFileReference; lastKnownFileType = sourcecode.swift; path = RegisterScenePresenter.swift; sourceTree = "<group>"; };
		7FF6761020BDA0910074E9A8 /* RegisterSceneRouting.swift */ = {isa = PBXFileReference; lastKnownFileType = sourcecode.swift; path = RegisterSceneRouting.swift; sourceTree = "<group>"; };
		7FF6761120BDA0910074E9A8 /* RegisterSceneModels.swift */ = {isa = PBXFileReference; lastKnownFileType = sourcecode.swift; path = RegisterSceneModels.swift; sourceTree = "<group>"; };
		7FF6761220BDA0910074E9A8 /* RegisterSceneViewController.swift */ = {isa = PBXFileReference; lastKnownFileType = sourcecode.swift; path = RegisterSceneViewController.swift; sourceTree = "<group>"; };
		7FF6761320BDA0910074E9A8 /* RegisterSceneInteractor.swift */ = {isa = PBXFileReference; lastKnownFileType = sourcecode.swift; path = RegisterSceneInteractor.swift; sourceTree = "<group>"; };
		7FF6761420BDA0910074E9A8 /* RegisterSceneConfigurator.swift */ = {isa = PBXFileReference; lastKnownFileType = sourcecode.swift; path = RegisterSceneConfigurator.swift; sourceTree = "<group>"; };
		7FF6761D20BDA10C0074E9A8 /* String+QueueLabel.swift */ = {isa = PBXFileReference; fileEncoding = 4; lastKnownFileType = sourcecode.swift; path = "String+QueueLabel.swift"; sourceTree = "<group>"; };
		7FF6762420BDBBF40074E9A8 /* RootNavigationViewController.swift */ = {isa = PBXFileReference; lastKnownFileType = sourcecode.swift; path = RootNavigationViewController.swift; sourceTree = "<group>"; };
		7FF896E421ADABF1001A5D48 /* ExploreTokensTokenColoringProviderProtocol.swift */ = {isa = PBXFileReference; lastKnownFileType = sourcecode.swift; path = ExploreTokensTokenColoringProviderProtocol.swift; sourceTree = "<group>"; };
		7FF896E621ADACFE001A5D48 /* TokenDetailsTokenColoringProviderProtocol.swift */ = {isa = PBXFileReference; lastKnownFileType = sourcecode.swift; path = TokenDetailsTokenColoringProviderProtocol.swift; sourceTree = "<group>"; };
		7FF896E921ADAE8F001A5D48 /* TokenColoringProvider.swift */ = {isa = PBXFileReference; lastKnownFileType = sourcecode.swift; path = TokenColoringProvider.swift; sourceTree = "<group>"; };
		7FF896EB21ADAF60001A5D48 /* UIColor+Hex.swift */ = {isa = PBXFileReference; lastKnownFileType = sourcecode.swift; path = "UIColor+Hex.swift"; sourceTree = "<group>"; };
		7FF896EE21AEBCA7001A5D48 /* TermsInfoProvider.swift */ = {isa = PBXFileReference; lastKnownFileType = sourcecode.swift; path = TermsInfoProvider.swift; sourceTree = "<group>"; };
		C691DC1C574FA17B9E6B5DAE /* Pods-TokenDWalletTemplate.release.xcconfig */ = {isa = PBXFileReference; includeInIndex = 1; lastKnownFileType = text.xcconfig; name = "Pods-TokenDWalletTemplate.release.xcconfig"; path = "Target Support Files/Pods-TokenDWalletTemplate/Pods-TokenDWalletTemplate.release.xcconfig"; sourceTree = "<group>"; };
		CC520A204845775964452C95 /* libPods-TokenDWalletTemplate.a */ = {isa = PBXFileReference; explicitFileType = archive.ar; includeInIndex = 0; path = "libPods-TokenDWalletTemplate.a"; sourceTree = BUILT_PRODUCTS_DIR; };
		DB0940292260F3C400A9992A /* TransactionDetailsEmailFetcher.swift */ = {isa = PBXFileReference; lastKnownFileType = sourcecode.swift; path = TransactionDetailsEmailFetcher.swift; sourceTree = "<group>"; };
		DB09402E2266322A00A9992A /* DecimalFloorRoundingBehavior.swift */ = {isa = PBXFileReference; lastKnownFileType = sourcecode.swift; path = DecimalFloorRoundingBehavior.swift; sourceTree = "<group>"; };
		DB10444A2167B4E000FD43BC /* SaleEmptyView.swift */ = {isa = PBXFileReference; lastKnownFileType = sourcecode.swift; path = SaleEmptyView.swift; sourceTree = "<group>"; };
		DB14989B225B896900A9A74C /* SaleInfoTextFormatter.swift */ = {isa = PBXFileReference; fileEncoding = 4; lastKnownFileType = sourcecode.swift; path = SaleInfoTextFormatter.swift; sourceTree = "<group>"; };
		DB16017C21F5DB0F00CD3DA4 /* Assets.swift */ = {isa = PBXFileReference; lastKnownFileType = sourcecode.swift; path = Assets.swift; sourceTree = "<group>"; };
		DB16017E21F600FB00CD3DA4 /* LocalizationManager.swift */ = {isa = PBXFileReference; fileEncoding = 4; lastKnownFileType = sourcecode.swift; path = LocalizationManager.swift; sourceTree = "<group>"; };
		DB19A7FC215BC4980043CD4A /* SaleInvestConfirmationProvider.swift */ = {isa = PBXFileReference; fileEncoding = 4; lastKnownFileType = sourcecode.swift; path = SaleInvestConfirmationProvider.swift; sourceTree = "<group>"; };
		DB1AFBA421C9338300D87D5D /* AuthenticatorAuthPresenter.swift */ = {isa = PBXFileReference; lastKnownFileType = sourcecode.swift; path = AuthenticatorAuthPresenter.swift; sourceTree = "<group>"; };
		DB1AFBA521C9338300D87D5D /* AuthenticatorAuthRouting.swift */ = {isa = PBXFileReference; lastKnownFileType = sourcecode.swift; path = AuthenticatorAuthRouting.swift; sourceTree = "<group>"; };
		DB1AFBA621C9338300D87D5D /* AuthenticatorAuthModels.swift */ = {isa = PBXFileReference; lastKnownFileType = sourcecode.swift; path = AuthenticatorAuthModels.swift; sourceTree = "<group>"; };
		DB1AFBA721C9338300D87D5D /* AuthenticatorAuthViewController.swift */ = {isa = PBXFileReference; lastKnownFileType = sourcecode.swift; path = AuthenticatorAuthViewController.swift; sourceTree = "<group>"; };
		DB1AFBA821C9338300D87D5D /* AuthenticatorAuthInteractor.swift */ = {isa = PBXFileReference; lastKnownFileType = sourcecode.swift; path = AuthenticatorAuthInteractor.swift; sourceTree = "<group>"; };
		DB1AFBA921C9338300D87D5D /* AuthenticatorAuthConfigurator.swift */ = {isa = PBXFileReference; lastKnownFileType = sourcecode.swift; path = AuthenticatorAuthConfigurator.swift; sourceTree = "<group>"; };
		DB1AFBB221C9357900D87D5D /* AuthRequestWorker.swift */ = {isa = PBXFileReference; lastKnownFileType = sourcecode.swift; path = AuthRequestWorker.swift; sourceTree = "<group>"; };
		DB1AFBB421C953A000D87D5D /* AuthenticatorAuthQRCell.swift */ = {isa = PBXFileReference; lastKnownFileType = sourcecode.swift; path = AuthenticatorAuthQRCell.swift; sourceTree = "<group>"; };
		DB1AFBB621C9577200D87D5D /* AuthRequestQRCodeGenerator.swift */ = {isa = PBXFileReference; lastKnownFileType = sourcecode.swift; path = AuthRequestQRCodeGenerator.swift; sourceTree = "<group>"; };
		DB1B2F30216E25A40081EB1D /* TransactionsListSalesFetcher.swift */ = {isa = PBXFileReference; lastKnownFileType = sourcecode.swift; path = TransactionsListSalesFetcher.swift; sourceTree = "<group>"; };
		DB27961521C2B98600106B0C /* FeeDataFormatter.swift */ = {isa = PBXFileReference; lastKnownFileType = sourcecode.swift; path = FeeDataFormatter.swift; sourceTree = "<group>"; };
		DB4512AA216E34FD00922DA7 /* TransactionDetailsInvestmentSectionsProvider.swift */ = {isa = PBXFileReference; lastKnownFileType = sourcecode.swift; path = TransactionDetailsInvestmentSectionsProvider.swift; sourceTree = "<group>"; };
		DB59380C226DD77400C8997C /* SendPaymentAmountModels.swift */ = {isa = PBXFileReference; fileEncoding = 4; lastKnownFileType = sourcecode.swift; path = SendPaymentAmountModels.swift; sourceTree = "<group>"; };
		DB59380D226DD77400C8997C /* SendPaymentAmountPresenter.swift */ = {isa = PBXFileReference; fileEncoding = 4; lastKnownFileType = sourcecode.swift; path = SendPaymentAmountPresenter.swift; sourceTree = "<group>"; };
		DB59380E226DD77400C8997C /* SendPaymentAmountRouting.swift */ = {isa = PBXFileReference; fileEncoding = 4; lastKnownFileType = sourcecode.swift; path = SendPaymentAmountRouting.swift; sourceTree = "<group>"; };
		DB59380F226DD77400C8997C /* SendPaymentAmountInteractor.swift */ = {isa = PBXFileReference; fileEncoding = 4; lastKnownFileType = sourcecode.swift; path = SendPaymentAmountInteractor.swift; sourceTree = "<group>"; };
		DB593812226DD77400C8997C /* SendPaymentAmountFeeLoader.swift */ = {isa = PBXFileReference; fileEncoding = 4; lastKnownFileType = sourcecode.swift; path = SendPaymentAmountFeeLoader.swift; sourceTree = "<group>"; };
		DB593813226DD77400C8997C /* SendPaymentAmountsBalanceDetailsLoader.swift */ = {isa = PBXFileReference; fileEncoding = 4; lastKnownFileType = sourcecode.swift; path = SendPaymentAmountsBalanceDetailsLoader.swift; sourceTree = "<group>"; };
		DB593814226DD77400C8997C /* SendPaymentAmountAmountFormatter.swift */ = {isa = PBXFileReference; fileEncoding = 4; lastKnownFileType = sourcecode.swift; path = SendPaymentAmountAmountFormatter.swift; sourceTree = "<group>"; };
		DB593816226DD77400C8997C /* SendPaymentAmountViewController.swift */ = {isa = PBXFileReference; fileEncoding = 4; lastKnownFileType = sourcecode.swift; path = SendPaymentAmountViewController.swift; sourceTree = "<group>"; };
		DB593818226DD77400C8997C /* SendPaymentAmountEnterAmountView.swift */ = {isa = PBXFileReference; fileEncoding = 4; lastKnownFileType = sourcecode.swift; path = SendPaymentAmountEnterAmountView.swift; sourceTree = "<group>"; };
		DB593819226DD77400C8997C /* SendPaymentAmountBalanceView.swift */ = {isa = PBXFileReference; fileEncoding = 4; lastKnownFileType = sourcecode.swift; path = SendPaymentAmountBalanceView.swift; sourceTree = "<group>"; };
		DB59381B226DD77400C8997C /* SendPaymentAmountConfigurator.swift */ = {isa = PBXFileReference; fileEncoding = 4; lastKnownFileType = sourcecode.swift; path = SendPaymentAmountConfigurator.swift; sourceTree = "<group>"; };
		DB59382D226E0A0600C8997C /* SendPaymentDestinationPresenter.swift */ = {isa = PBXFileReference; lastKnownFileType = sourcecode.swift; path = SendPaymentDestinationPresenter.swift; sourceTree = "<group>"; };
		DB59382E226E0A0600C8997C /* SendPaymentDestinationRouting.swift */ = {isa = PBXFileReference; lastKnownFileType = sourcecode.swift; path = SendPaymentDestinationRouting.swift; sourceTree = "<group>"; };
		DB59382F226E0A0600C8997C /* SendPaymentDestinationModels.swift */ = {isa = PBXFileReference; lastKnownFileType = sourcecode.swift; path = SendPaymentDestinationModels.swift; sourceTree = "<group>"; };
		DB593830226E0A0600C8997C /* SendPaymentDestinationViewController.swift */ = {isa = PBXFileReference; lastKnownFileType = sourcecode.swift; path = SendPaymentDestinationViewController.swift; sourceTree = "<group>"; };
		DB593831226E0A0600C8997C /* SendPaymentDestinationInteractor.swift */ = {isa = PBXFileReference; lastKnownFileType = sourcecode.swift; path = SendPaymentDestinationInteractor.swift; sourceTree = "<group>"; };
		DB593832226E0A0600C8997C /* SendPaymentDestinationConfigurator.swift */ = {isa = PBXFileReference; lastKnownFileType = sourcecode.swift; path = SendPaymentDestinationConfigurator.swift; sourceTree = "<group>"; };
		DB59383B226E0AD200C8997C /* SendPaymentDestinationRecipientAddressView.swift */ = {isa = PBXFileReference; fileEncoding = 4; lastKnownFileType = sourcecode.swift; path = SendPaymentDestinationRecipientAddressView.swift; sourceTree = "<group>"; };
		DB59383D226E0AEC00C8997C /* SendPaymentDestinationRecipientAddressResolver.swift */ = {isa = PBXFileReference; fileEncoding = 4; lastKnownFileType = sourcecode.swift; path = SendPaymentDestinationRecipientAddressResolver.swift; sourceTree = "<group>"; };
		DB59383E226E0AEC00C8997C /* WithdrawRecipientAddressResolver.swift */ = {isa = PBXFileReference; fileEncoding = 4; lastKnownFileType = sourcecode.swift; path = WithdrawRecipientAddressResolver.swift; sourceTree = "<group>"; };
		DB593841226F4C2B00C8997C /* SendPaymentAmountTitleTextEditView.swift */ = {isa = PBXFileReference; fileEncoding = 4; lastKnownFileType = sourcecode.swift; path = SendPaymentAmountTitleTextEditView.swift; sourceTree = "<group>"; };
		DB593843227095F800C8997C /* SendPaymentDestinationContactsFethcer.swift */ = {isa = PBXFileReference; lastKnownFileType = sourcecode.swift; path = SendPaymentDestinationContactsFethcer.swift; sourceTree = "<group>"; };
		DB5938452270A1DF00C8997C /* SendPaymentDestinationContactCell.swift */ = {isa = PBXFileReference; lastKnownFileType = sourcecode.swift; path = SendPaymentDestinationContactCell.swift; sourceTree = "<group>"; };
		DB5938692273192500C8997C /* PasswordValidator.swift */ = {isa = PBXFileReference; lastKnownFileType = sourcecode.swift; path = PasswordValidator.swift; sourceTree = "<group>"; };
		DB59386B2273616B00C8997C /* PrecisedFormatter.swift */ = {isa = PBXFileReference; lastKnownFileType = sourcecode.swift; path = PrecisedFormatter.swift; sourceTree = "<group>"; };
		DB59386D227B46EC00C8997C /* ConfirmationSceneBaseCell.swift */ = {isa = PBXFileReference; lastKnownFileType = sourcecode.swift; path = ConfirmationSceneBaseCell.swift; sourceTree = "<group>"; };
		DB5A3BB821C1554600520604 /* FeesPresenter.swift */ = {isa = PBXFileReference; lastKnownFileType = sourcecode.swift; path = FeesPresenter.swift; sourceTree = "<group>"; };
		DB5A3BB921C1554600520604 /* FeesRouting.swift */ = {isa = PBXFileReference; lastKnownFileType = sourcecode.swift; path = FeesRouting.swift; sourceTree = "<group>"; };
		DB5A3BBA21C1554600520604 /* FeesModels.swift */ = {isa = PBXFileReference; lastKnownFileType = sourcecode.swift; path = FeesModels.swift; sourceTree = "<group>"; };
		DB5A3BBB21C1554600520604 /* FeesViewController.swift */ = {isa = PBXFileReference; lastKnownFileType = sourcecode.swift; path = FeesViewController.swift; sourceTree = "<group>"; };
		DB5A3BBC21C1554600520604 /* FeesInteractor.swift */ = {isa = PBXFileReference; lastKnownFileType = sourcecode.swift; path = FeesInteractor.swift; sourceTree = "<group>"; };
		DB5A3BBD21C1554600520604 /* FeesConfigurator.swift */ = {isa = PBXFileReference; lastKnownFileType = sourcecode.swift; path = FeesConfigurator.swift; sourceTree = "<group>"; };
		DB5A3BC821C1593800520604 /* FeeSectionProvider.swift */ = {isa = PBXFileReference; lastKnownFileType = sourcecode.swift; path = FeeSectionProvider.swift; sourceTree = "<group>"; };
		DB6CFC6A21C410CD00160448 /* TitleValueView.swift */ = {isa = PBXFileReference; lastKnownFileType = sourcecode.swift; path = TitleValueView.swift; sourceTree = "<group>"; };
		DB6FB14F21C8212600AA779E /* ExportSeedManager.swift */ = {isa = PBXFileReference; lastKnownFileType = sourcecode.swift; path = ExportSeedManager.swift; sourceTree = "<group>"; };
		DB71306221CA510700234C12 /* AuthenticatorAuthFlowController.swift */ = {isa = PBXFileReference; lastKnownFileType = sourcecode.swift; path = AuthenticatorAuthFlowController.swift; sourceTree = "<group>"; };
		DB71308221CA7FEA00234C12 /* AuthAppAvailibilityChecker.swift */ = {isa = PBXFileReference; lastKnownFileType = sourcecode.swift; path = AuthAppAvailibilityChecker.swift; sourceTree = "<group>"; };
		DB71308421CA84D500234C12 /* AuthenticatorAuthActionCell.swift */ = {isa = PBXFileReference; lastKnownFileType = sourcecode.swift; path = AuthenticatorAuthActionCell.swift; sourceTree = "<group>"; };
		DB71308621CAA23200234C12 /* AuthRequestKeyFetcher.swift */ = {isa = PBXFileReference; lastKnownFileType = sourcecode.swift; path = AuthRequestKeyFetcher.swift; sourceTree = "<group>"; };
		DB71308821CAA71E00234C12 /* AuthRequestBuilder.swift */ = {isa = PBXFileReference; lastKnownFileType = sourcecode.swift; path = AuthRequestBuilder.swift; sourceTree = "<group>"; };
		DB7242B821CBC43200D55EB9 /* DownloadUrlFetcher.swift */ = {isa = PBXFileReference; lastKnownFileType = sourcecode.swift; path = DownloadUrlFetcher.swift; sourceTree = "<group>"; };
		DB72EBE9225CF05400A50A07 /* TransactionListActionProvider.swift */ = {isa = PBXFileReference; lastKnownFileType = sourcecode.swift; path = TransactionListActionProvider.swift; sourceTree = "<group>"; };
		DB72EBEB225F413100A50A07 /* TitleValueCell.swift */ = {isa = PBXFileReference; lastKnownFileType = sourcecode.swift; path = TitleValueCell.swift; sourceTree = "<group>"; };
		DB76E3A822940E0900DA0BA8 /* ChartPresenter.swift */ = {isa = PBXFileReference; lastKnownFileType = sourcecode.swift; path = ChartPresenter.swift; sourceTree = "<group>"; };
		DB76E3A922940E0900DA0BA8 /* ChartRouting.swift */ = {isa = PBXFileReference; lastKnownFileType = sourcecode.swift; path = ChartRouting.swift; sourceTree = "<group>"; };
		DB76E3AA22940E0900DA0BA8 /* ChartModels.swift */ = {isa = PBXFileReference; lastKnownFileType = sourcecode.swift; path = ChartModels.swift; sourceTree = "<group>"; };
		DB76E3AB22940E0900DA0BA8 /* ChartViewController.swift */ = {isa = PBXFileReference; lastKnownFileType = sourcecode.swift; path = ChartViewController.swift; sourceTree = "<group>"; };
		DB76E3AC22940E0900DA0BA8 /* ChartInteractor.swift */ = {isa = PBXFileReference; lastKnownFileType = sourcecode.swift; path = ChartInteractor.swift; sourceTree = "<group>"; };
		DB76E3AD22940E0900DA0BA8 /* ChartConfigurator.swift */ = {isa = PBXFileReference; lastKnownFileType = sourcecode.swift; path = ChartConfigurator.swift; sourceTree = "<group>"; };
		DB76E3B722941F2500DA0BA8 /* ChartDataProvider.swift */ = {isa = PBXFileReference; lastKnownFileType = sourcecode.swift; path = ChartDataProvider.swift; sourceTree = "<group>"; };
		DB76E3B922942E2400DA0BA8 /* ChartAmountFormatter.swift */ = {isa = PBXFileReference; lastKnownFileType = sourcecode.swift; path = ChartAmountFormatter.swift; sourceTree = "<group>"; };
		DB76E3BB22942E5700DA0BA8 /* ChartDateFormatter.swift */ = {isa = PBXFileReference; lastKnownFileType = sourcecode.swift; path = ChartDateFormatter.swift; sourceTree = "<group>"; };
		DB76E3BD22942FF900DA0BA8 /* ChartChartDateFormatter.swift */ = {isa = PBXFileReference; lastKnownFileType = sourcecode.swift; path = ChartChartDateFormatter.swift; sourceTree = "<group>"; };
		DB76E3C022944B9200DA0BA8 /* ChartEmptyView.swift */ = {isa = PBXFileReference; lastKnownFileType = sourcecode.swift; path = ChartEmptyView.swift; sourceTree = "<group>"; };
		DB80461B21D3744500C60939 /* AuthKeychainManager.swift */ = {isa = PBXFileReference; lastKnownFileType = sourcecode.swift; path = AuthKeychainManager.swift; sourceTree = "<group>"; };
		DB835F76220D8A25006672C7 /* TransactionsHistoryRepo.swift */ = {isa = PBXFileReference; fileEncoding = 4; lastKnownFileType = sourcecode.swift; path = TransactionsHistoryRepo.swift; sourceTree = "<group>"; };
		DB8C4064222853060018148E /* DepositSceneErrorFormatter.swift */ = {isa = PBXFileReference; lastKnownFileType = sourcecode.swift; path = DepositSceneErrorFormatter.swift; sourceTree = "<group>"; };
		DB990C3121E4E86600D041BE /* RegisterSceneSignUpBuilderProtocol.swift */ = {isa = PBXFileReference; lastKnownFileType = sourcecode.swift; path = RegisterSceneSignUpBuilderProtocol.swift; sourceTree = "<group>"; };
		DB990C3521E51A0100D041BE /* UpdatePasswordRequestBuilderProtocol.swift */ = {isa = PBXFileReference; lastKnownFileType = sourcecode.swift; path = UpdatePasswordRequestBuilderProtocol.swift; sourceTree = "<group>"; };
		DB992AE421CD18E2003533FC /* AppController+OpenUrlSubscriber.swift */ = {isa = PBXFileReference; lastKnownFileType = sourcecode.swift; path = "AppController+OpenUrlSubscriber.swift"; sourceTree = "<group>"; };
		DBA0EFAF21C0041700A99325 /* UIResponder+First.swift */ = {isa = PBXFileReference; lastKnownFileType = sourcecode.swift; path = "UIResponder+First.swift"; sourceTree = "<group>"; };
		DBAF878221EF8E9F005423A0 /* LocKey.swift */ = {isa = PBXFileReference; lastKnownFileType = sourcecode.swift; path = LocKey.swift; sourceTree = "<group>"; };
		DBB5659F21F771140066B5E5 /* en */ = {isa = PBXFileReference; lastKnownFileType = text.plist.strings; name = en; path = Localizable.strings; sourceTree = "<group>"; };
		DBB565A221F789820066B5E5 /* String+Index.swift */ = {isa = PBXFileReference; lastKnownFileType = sourcecode.swift; path = "String+Index.swift"; sourceTree = "<group>"; };
		DBED51CE2280360D0040632E /* Array+IndexOf.swift */ = {isa = PBXFileReference; lastKnownFileType = sourcecode.swift; path = "Array+IndexOf.swift"; sourceTree = "<group>"; };
		DBED51D02280835B0040632E /* SendPaymentDestinationEmptyCell.swift */ = {isa = PBXFileReference; lastKnownFileType = sourcecode.swift; path = SendPaymentDestinationEmptyCell.swift; sourceTree = "<group>"; };
		DBED51E12285C65F0040632E /* RecoverySeedSignUpWorker.swift */ = {isa = PBXFileReference; lastKnownFileType = sourcecode.swift; path = RecoverySeedSignUpWorker.swift; sourceTree = "<group>"; };
		DBED51E422899BA70040632E /* SendPaymentAmountFeeOverviewer.swift */ = {isa = PBXFileReference; lastKnownFileType = sourcecode.swift; path = SendPaymentAmountFeeOverviewer.swift; sourceTree = "<group>"; };
		DBED51E7228AE6B50040632E /* SaleInvestPresenter.swift */ = {isa = PBXFileReference; lastKnownFileType = sourcecode.swift; path = SaleInvestPresenter.swift; sourceTree = "<group>"; };
		DBED51E8228AE6B50040632E /* SaleInvestRouting.swift */ = {isa = PBXFileReference; lastKnownFileType = sourcecode.swift; path = SaleInvestRouting.swift; sourceTree = "<group>"; };
		DBED51E9228AE6B50040632E /* SaleInvestModels.swift */ = {isa = PBXFileReference; lastKnownFileType = sourcecode.swift; path = SaleInvestModels.swift; sourceTree = "<group>"; };
		DBED51EA228AE6B50040632E /* SaleInvestViewController.swift */ = {isa = PBXFileReference; lastKnownFileType = sourcecode.swift; path = SaleInvestViewController.swift; sourceTree = "<group>"; };
		DBED51EB228AE6B50040632E /* SaleInvestInteractor.swift */ = {isa = PBXFileReference; lastKnownFileType = sourcecode.swift; path = SaleInvestInteractor.swift; sourceTree = "<group>"; };
		DBED51EC228AE6B50040632E /* SaleInvestConfigurator.swift */ = {isa = PBXFileReference; lastKnownFileType = sourcecode.swift; path = SaleInvestConfigurator.swift; sourceTree = "<group>"; };
		DBED51F7228AF42F0040632E /* SaleInvestDataProvider.swift */ = {isa = PBXFileReference; lastKnownFileType = sourcecode.swift; path = SaleInvestDataProvider.swift; sourceTree = "<group>"; };
		DBED51FB228B09DB0040632E /* SaleInvesInvestedAmountFormatter.swift */ = {isa = PBXFileReference; lastKnownFileType = sourcecode.swift; path = SaleInvesInvestedAmountFormatter.swift; sourceTree = "<group>"; };
		DBED51FD228B0C930040632E /* SaleInvestCancelIvestWorker.swift */ = {isa = PBXFileReference; lastKnownFileType = sourcecode.swift; path = SaleInvestCancelIvestWorker.swift; sourceTree = "<group>"; };
		DBED51FF228B10940040632E /* SaleInvestAmountFormatter.swift */ = {isa = PBXFileReference; lastKnownFileType = sourcecode.swift; path = SaleInvestAmountFormatter.swift; sourceTree = "<group>"; };
		DBED5202228C33900040632E /* AssetPickerPresenter.swift */ = {isa = PBXFileReference; lastKnownFileType = sourcecode.swift; path = AssetPickerPresenter.swift; sourceTree = "<group>"; };
		DBED5203228C33900040632E /* AssetPickerRouting.swift */ = {isa = PBXFileReference; lastKnownFileType = sourcecode.swift; path = AssetPickerRouting.swift; sourceTree = "<group>"; };
		DBED5204228C33900040632E /* AssetPickerModels.swift */ = {isa = PBXFileReference; lastKnownFileType = sourcecode.swift; path = AssetPickerModels.swift; sourceTree = "<group>"; };
		DBED5205228C33900040632E /* AssetPickerViewController.swift */ = {isa = PBXFileReference; lastKnownFileType = sourcecode.swift; path = AssetPickerViewController.swift; sourceTree = "<group>"; };
		DBED5206228C33900040632E /* AssetPickerInteractor.swift */ = {isa = PBXFileReference; lastKnownFileType = sourcecode.swift; path = AssetPickerInteractor.swift; sourceTree = "<group>"; };
		DBED5207228C33900040632E /* AssetPickerConfigurator.swift */ = {isa = PBXFileReference; lastKnownFileType = sourcecode.swift; path = AssetPickerConfigurator.swift; sourceTree = "<group>"; };
		DBED5210228C34620040632E /* AssetPickerAssetsFetcher.swift */ = {isa = PBXFileReference; lastKnownFileType = sourcecode.swift; path = AssetPickerAssetsFetcher.swift; sourceTree = "<group>"; };
		DBED5212228C3CB00040632E /* AssetPickerAssetCell.swift */ = {isa = PBXFileReference; lastKnownFileType = sourcecode.swift; path = AssetPickerAssetCell.swift; sourceTree = "<group>"; };
		DBED5214228C4A5D0040632E /* AssetPickerAmountFormatter.swift */ = {isa = PBXFileReference; lastKnownFileType = sourcecode.swift; path = AssetPickerAmountFormatter.swift; sourceTree = "<group>"; };
		DBED5216228C51D60040632E /* AssetPickerEmptyView.swift */ = {isa = PBXFileReference; lastKnownFileType = sourcecode.swift; path = AssetPickerEmptyView.swift; sourceTree = "<group>"; };
		E9063E8220E7C55000A5B343 /* TransactionsListSceneRateProviderProtocol.swift */ = {isa = PBXFileReference; lastKnownFileType = sourcecode.swift; path = TransactionsListSceneRateProviderProtocol.swift; sourceTree = "<group>"; };
		E9063E8720F6381C00A5B343 /* FlexibleHeaderContainerViewController.swift */ = {isa = PBXFileReference; lastKnownFileType = sourcecode.swift; path = FlexibleHeaderContainerViewController.swift; sourceTree = "<group>"; };
		E9063E8920F63FEC00A5B343 /* UIColor+Interpolation.swift */ = {isa = PBXFileReference; fileEncoding = 4; lastKnownFileType = sourcecode.swift; path = "UIColor+Interpolation.swift"; sourceTree = "<group>"; };
		E9063E8B20F640E600A5B343 /* UIViewController+ChildViewController.swift */ = {isa = PBXFileReference; fileEncoding = 4; lastKnownFileType = sourcecode.swift; path = "UIViewController+ChildViewController.swift"; sourceTree = "<group>"; };
		E9063E8E20F669D000A5B343 /* BalanceHeaderWithPickerPresenter.swift */ = {isa = PBXFileReference; lastKnownFileType = sourcecode.swift; path = BalanceHeaderWithPickerPresenter.swift; sourceTree = "<group>"; };
		E9063E8F20F669D000A5B343 /* BalanceHeaderWithPickerRouting.swift */ = {isa = PBXFileReference; lastKnownFileType = sourcecode.swift; path = BalanceHeaderWithPickerRouting.swift; sourceTree = "<group>"; };
		E9063E9020F669D000A5B343 /* BalanceHeaderWithPickerModels.swift */ = {isa = PBXFileReference; lastKnownFileType = sourcecode.swift; path = BalanceHeaderWithPickerModels.swift; sourceTree = "<group>"; };
		E9063E9120F669D000A5B343 /* BalanceHeaderWithPickerInteractor.swift */ = {isa = PBXFileReference; lastKnownFileType = sourcecode.swift; path = BalanceHeaderWithPickerInteractor.swift; sourceTree = "<group>"; };
		E9063E9220F669D000A5B343 /* BalanceHeaderWithPickerView.swift */ = {isa = PBXFileReference; lastKnownFileType = sourcecode.swift; path = BalanceHeaderWithPickerView.swift; sourceTree = "<group>"; };
		E9063E9320F669D000A5B343 /* BalanceHeaderWithPickerConfigurator.swift */ = {isa = PBXFileReference; lastKnownFileType = sourcecode.swift; path = BalanceHeaderWithPickerConfigurator.swift; sourceTree = "<group>"; };
		E9063E9C20F7679600A5B343 /* BalanceHeaderWithPickerBalancesFetcherProtocol.swift */ = {isa = PBXFileReference; lastKnownFileType = sourcecode.swift; path = BalanceHeaderWithPickerBalancesFetcherProtocol.swift; sourceTree = "<group>"; };
		E9063E9E20F767B200A5B343 /* BalanceHeaderWithPickerBalancesFetcher.swift */ = {isa = PBXFileReference; lastKnownFileType = sourcecode.swift; path = BalanceHeaderWithPickerBalancesFetcher.swift; sourceTree = "<group>"; };
		E9063EA020F771CA00A5B343 /* BalanceHeaderWithPickerAmountFormatterProtocol.swift */ = {isa = PBXFileReference; lastKnownFileType = sourcecode.swift; path = BalanceHeaderWithPickerAmountFormatterProtocol.swift; sourceTree = "<group>"; };
		E9063EA220F771E800A5B343 /* BalanceHeaderWithPickerAmountFormatter.swift */ = {isa = PBXFileReference; lastKnownFileType = sourcecode.swift; path = BalanceHeaderWithPickerAmountFormatter.swift; sourceTree = "<group>"; };
		E9063EA420F7D38000A5B343 /* BalanceHeaderWithPickerRateProviderProtocol.swift */ = {isa = PBXFileReference; lastKnownFileType = sourcecode.swift; path = BalanceHeaderWithPickerRateProviderProtocol.swift; sourceTree = "<group>"; };
		E91131DF20C532AC00A8AC4D /* ExploreTokensPresenter.swift */ = {isa = PBXFileReference; lastKnownFileType = sourcecode.swift; path = ExploreTokensPresenter.swift; sourceTree = "<group>"; };
		E91131E020C532AC00A8AC4D /* ExploreTokensRouting.swift */ = {isa = PBXFileReference; lastKnownFileType = sourcecode.swift; path = ExploreTokensRouting.swift; sourceTree = "<group>"; };
		E91131E120C532AC00A8AC4D /* ExploreTokensModels.swift */ = {isa = PBXFileReference; lastKnownFileType = sourcecode.swift; path = ExploreTokensModels.swift; sourceTree = "<group>"; };
		E91131E220C532AC00A8AC4D /* ExploreTokensViewController.swift */ = {isa = PBXFileReference; lastKnownFileType = sourcecode.swift; path = ExploreTokensViewController.swift; sourceTree = "<group>"; };
		E91131E320C532AC00A8AC4D /* ExploreTokensInteractor.swift */ = {isa = PBXFileReference; lastKnownFileType = sourcecode.swift; path = ExploreTokensInteractor.swift; sourceTree = "<group>"; };
		E91131E420C532AC00A8AC4D /* ExploreTokensConfigurator.swift */ = {isa = PBXFileReference; lastKnownFileType = sourcecode.swift; path = ExploreTokensConfigurator.swift; sourceTree = "<group>"; };
		E91131EB20C532D700A8AC4D /* ExploreTokensFlowController.swift */ = {isa = PBXFileReference; lastKnownFileType = sourcecode.swift; path = ExploreTokensFlowController.swift; sourceTree = "<group>"; };
		E91131ED20C5482C00A8AC4D /* CellViewModelProtocol.swift */ = {isa = PBXFileReference; fileEncoding = 4; lastKnownFileType = sourcecode.swift; path = CellViewModelProtocol.swift; sourceTree = "<group>"; };
		E91131EF20C5485900A8AC4D /* UIViewController+Nib.swift */ = {isa = PBXFileReference; fileEncoding = 4; lastKnownFileType = sourcecode.swift; path = "UIViewController+Nib.swift"; sourceTree = "<group>"; };
		E91131F220C548A700A8AC4D /* ExploreTokensTableViewCell.swift */ = {isa = PBXFileReference; lastKnownFileType = sourcecode.swift; path = ExploreTokensTableViewCell.swift; sourceTree = "<group>"; };
		E91131F520C55E7A00A8AC4D /* ExploreTokensSceneTokensFetcherProtocol.swift */ = {isa = PBXFileReference; lastKnownFileType = sourcecode.swift; path = ExploreTokensSceneTokensFetcherProtocol.swift; sourceTree = "<group>"; };
		E91131F720C5610700A8AC4D /* ExploreTokensSceneTokensFetcher.swift */ = {isa = PBXFileReference; lastKnownFileType = sourcecode.swift; path = ExploreTokensSceneTokensFetcher.swift; sourceTree = "<group>"; };
		E91131F920C56FC700A8AC4D /* UIView+Loading.swift */ = {isa = PBXFileReference; fileEncoding = 4; lastKnownFileType = sourcecode.swift; path = "UIView+Loading.swift"; sourceTree = "<group>"; };
		E91131FB20C5804E00A8AC4D /* ExploreTokensSceneBalanceCreatorProtocol.swift */ = {isa = PBXFileReference; lastKnownFileType = sourcecode.swift; path = ExploreTokensSceneBalanceCreatorProtocol.swift; sourceTree = "<group>"; };
		E91131FF20C69E5D00A8AC4D /* KeyboardController.swift */ = {isa = PBXFileReference; fileEncoding = 4; lastKnownFileType = sourcecode.swift; path = KeyboardController.swift; sourceTree = "<group>"; };
		E911320120C6A12100A8AC4D /* ApplicationEventsController.swift */ = {isa = PBXFileReference; lastKnownFileType = sourcecode.swift; path = ApplicationEventsController.swift; sourceTree = "<group>"; };
		E911320320C6A21F00A8AC4D /* Array+RemoveObject.swift */ = {isa = PBXFileReference; fileEncoding = 4; lastKnownFileType = sourcecode.swift; path = "Array+RemoveObject.swift"; sourceTree = "<group>"; };
		E911320720C6D0D800A8AC4D /* TokenDetailsPresenter.swift */ = {isa = PBXFileReference; lastKnownFileType = sourcecode.swift; path = TokenDetailsPresenter.swift; sourceTree = "<group>"; };
		E911320820C6D0D800A8AC4D /* TokenDetailsRouting.swift */ = {isa = PBXFileReference; lastKnownFileType = sourcecode.swift; path = TokenDetailsRouting.swift; sourceTree = "<group>"; };
		E911320920C6D0D800A8AC4D /* TokenDetailsModels.swift */ = {isa = PBXFileReference; lastKnownFileType = sourcecode.swift; path = TokenDetailsModels.swift; sourceTree = "<group>"; };
		E911320A20C6D0D800A8AC4D /* TokenDetailsViewController.swift */ = {isa = PBXFileReference; lastKnownFileType = sourcecode.swift; path = TokenDetailsViewController.swift; sourceTree = "<group>"; };
		E911320B20C6D0D800A8AC4D /* TokenDetailsInteractor.swift */ = {isa = PBXFileReference; lastKnownFileType = sourcecode.swift; path = TokenDetailsInteractor.swift; sourceTree = "<group>"; };
		E911320C20C6D0D800A8AC4D /* TokenDetailsConfigurator.swift */ = {isa = PBXFileReference; lastKnownFileType = sourcecode.swift; path = TokenDetailsConfigurator.swift; sourceTree = "<group>"; };
		E911321720C6FFFC00A8AC4D /* TokenDetailsFetcherProtocol.swift */ = {isa = PBXFileReference; lastKnownFileType = sourcecode.swift; path = TokenDetailsFetcherProtocol.swift; sourceTree = "<group>"; };
		E911321920C7009E00A8AC4D /* TokenDetailsFetcher.swift */ = {isa = PBXFileReference; lastKnownFileType = sourcecode.swift; path = TokenDetailsFetcher.swift; sourceTree = "<group>"; };
		E917DE1D216392B300A0B773 /* SettingsActionCell.swift */ = {isa = PBXFileReference; lastKnownFileType = sourcecode.swift; path = SettingsActionCell.swift; sourceTree = "<group>"; };
		E929EA5D20CC1B7C00835EA7 /* ImagesUtility.swift */ = {isa = PBXFileReference; lastKnownFileType = sourcecode.swift; path = ImagesUtility.swift; sourceTree = "<group>"; };
		E92F1BB82136DD0C00D4695E /* CreateOfferEnterAmountView.swift */ = {isa = PBXFileReference; lastKnownFileType = sourcecode.swift; path = CreateOfferEnterAmountView.swift; sourceTree = "<group>"; };
		E92F1BBB21381E5E00D4695E /* UserDataManager.swift */ = {isa = PBXFileReference; fileEncoding = 4; lastKnownFileType = sourcecode.swift; path = UserDataManager.swift; sourceTree = "<group>"; };
		E92F1BCA2138385200D4695E /* CreateOfferTotalView.swift */ = {isa = PBXFileReference; lastKnownFileType = sourcecode.swift; path = CreateOfferTotalView.swift; sourceTree = "<group>"; };
		E92F1BCC2138410800D4695E /* CreateOfferAmountFormatterProtocol.swift */ = {isa = PBXFileReference; lastKnownFileType = sourcecode.swift; path = CreateOfferAmountFormatterProtocol.swift; sourceTree = "<group>"; };
		E92F1BCE2138418A00D4695E /* CreateOfferAmountFormatter.swift */ = {isa = PBXFileReference; lastKnownFileType = sourcecode.swift; path = CreateOfferAmountFormatter.swift; sourceTree = "<group>"; };
		E92F1BD02138564700D4695E /* CreateOfferConfirmationSectionsProvider.swift */ = {isa = PBXFileReference; lastKnownFileType = sourcecode.swift; path = CreateOfferConfirmationSectionsProvider.swift; sourceTree = "<group>"; };
		E92F1BD3213869D600D4695E /* FeeLoader.swift */ = {isa = PBXFileReference; lastKnownFileType = sourcecode.swift; path = FeeLoader.swift; sourceTree = "<group>"; };
		E92F1BD521386C8400D4695E /* CreateOfferFeeLoaderProtocol.swift */ = {isa = PBXFileReference; lastKnownFileType = sourcecode.swift; path = CreateOfferFeeLoaderProtocol.swift; sourceTree = "<group>"; };
		E92F1BD721386D0600D4695E /* CreateOfferFeeLoader.swift */ = {isa = PBXFileReference; lastKnownFileType = sourcecode.swift; path = CreateOfferFeeLoader.swift; sourceTree = "<group>"; };
		E92F1BE52139B77C00D4695E /* ChartCardValueFormatter.swift */ = {isa = PBXFileReference; fileEncoding = 4; lastKnownFileType = sourcecode.swift; path = ChartCardValueFormatter.swift; sourceTree = "<group>"; };
		E92F1BE92139B77C00D4695E /* SharedAmountFormatter.swift */ = {isa = PBXFileReference; fileEncoding = 4; lastKnownFileType = sourcecode.swift; path = SharedAmountFormatter.swift; sourceTree = "<group>"; };
		E92F1BF22139B77C00D4695E /* ChartView.swift */ = {isa = PBXFileReference; fileEncoding = 4; lastKnownFileType = sourcecode.swift; path = ChartView.swift; sourceTree = "<group>"; };
		E92F1BF32139B77C00D4695E /* TradeChartCard.swift */ = {isa = PBXFileReference; fileEncoding = 4; lastKnownFileType = sourcecode.swift; path = TradeChartCard.swift; sourceTree = "<group>"; };
		E92F1BF52139B77C00D4695E /* OrderBookCard.swift */ = {isa = PBXFileReference; fileEncoding = 4; lastKnownFileType = sourcecode.swift; path = OrderBookCard.swift; sourceTree = "<group>"; };
		E92F1BF62139B77C00D4695E /* OrderBookTableViewBuyCell.swift */ = {isa = PBXFileReference; fileEncoding = 4; lastKnownFileType = sourcecode.swift; path = OrderBookTableViewBuyCell.swift; sourceTree = "<group>"; };
		E92F1BF72139B77C00D4695E /* OrderBookTableViewSellCell.swift */ = {isa = PBXFileReference; fileEncoding = 4; lastKnownFileType = sourcecode.swift; path = OrderBookTableViewSellCell.swift; sourceTree = "<group>"; };
		E92F1BF82139B77C00D4695E /* OrderBookTableViewCellModel.swift */ = {isa = PBXFileReference; fileEncoding = 4; lastKnownFileType = sourcecode.swift; path = OrderBookTableViewCellModel.swift; sourceTree = "<group>"; };
		E92F1BF92139B77C00D4695E /* OrderBookTableView.swift */ = {isa = PBXFileReference; fileEncoding = 4; lastKnownFileType = sourcecode.swift; path = OrderBookTableView.swift; sourceTree = "<group>"; };
		E93F074020D306F1000C0991 /* DepositSceneAddressManagerProtocol.swift */ = {isa = PBXFileReference; lastKnownFileType = sourcecode.swift; path = DepositSceneAddressManagerProtocol.swift; sourceTree = "<group>"; };
		E93F074220D30716000C0991 /* DepositSceneAddressManager.swift */ = {isa = PBXFileReference; lastKnownFileType = sourcecode.swift; path = DepositSceneAddressManager.swift; sourceTree = "<group>"; };
		E93F074420D3F13D000C0991 /* DepositSceneDateFormatterProtocol.swift */ = {isa = PBXFileReference; lastKnownFileType = sourcecode.swift; path = DepositSceneDateFormatterProtocol.swift; sourceTree = "<group>"; };
		E93F074620D3F160000C0991 /* DepositSceneDateFormatter.swift */ = {isa = PBXFileReference; lastKnownFileType = sourcecode.swift; path = DepositSceneDateFormatter.swift; sourceTree = "<group>"; };
		E93F074920D7C87F000C0991 /* TransactionsListPresenter.swift */ = {isa = PBXFileReference; lastKnownFileType = sourcecode.swift; path = TransactionsListPresenter.swift; sourceTree = "<group>"; };
		E93F074A20D7C87F000C0991 /* TransactionsListRouting.swift */ = {isa = PBXFileReference; lastKnownFileType = sourcecode.swift; path = TransactionsListRouting.swift; sourceTree = "<group>"; };
		E93F074B20D7C87F000C0991 /* TransactionsListModels.swift */ = {isa = PBXFileReference; lastKnownFileType = sourcecode.swift; path = TransactionsListModels.swift; sourceTree = "<group>"; };
		E93F074C20D7C87F000C0991 /* TransactionsListViewController.swift */ = {isa = PBXFileReference; lastKnownFileType = sourcecode.swift; path = TransactionsListViewController.swift; sourceTree = "<group>"; };
		E93F074D20D7C87F000C0991 /* TransactionsListInteractor.swift */ = {isa = PBXFileReference; lastKnownFileType = sourcecode.swift; path = TransactionsListInteractor.swift; sourceTree = "<group>"; };
		E93F074E20D7C87F000C0991 /* TransactionsListConfigurator.swift */ = {isa = PBXFileReference; lastKnownFileType = sourcecode.swift; path = TransactionsListConfigurator.swift; sourceTree = "<group>"; };
		E93F075720D7D885000C0991 /* TransactionsListTableViewCell.swift */ = {isa = PBXFileReference; lastKnownFileType = sourcecode.swift; path = TransactionsListTableViewCell.swift; sourceTree = "<group>"; };
		E93F075920D7E8BA000C0991 /* TransactionsListSceneTransactionsFetcherProtocol.swift */ = {isa = PBXFileReference; lastKnownFileType = sourcecode.swift; path = TransactionsListSceneTransactionsFetcherProtocol.swift; sourceTree = "<group>"; };
		E93F075D20D7F2DC000C0991 /* TransactionsListSceneDateFormatterProtocol.swift */ = {isa = PBXFileReference; lastKnownFileType = sourcecode.swift; path = TransactionsListSceneDateFormatterProtocol.swift; sourceTree = "<group>"; };
		E93F076120D7F730000C0991 /* TransactionsListSceneDateFormatter.swift */ = {isa = PBXFileReference; lastKnownFileType = sourcecode.swift; path = TransactionsListSceneDateFormatter.swift; sourceTree = "<group>"; };
		E93F076820D91357000C0991 /* TransactionsListScenePaymentsFetcher.swift */ = {isa = PBXFileReference; lastKnownFileType = sourcecode.swift; path = TransactionsListScenePaymentsFetcher.swift; sourceTree = "<group>"; };
		E941677A20C80239008E744B /* TokenDetailsTokenSummaryCell.swift */ = {isa = PBXFileReference; lastKnownFileType = sourcecode.swift; path = TokenDetailsTokenSummaryCell.swift; sourceTree = "<group>"; };
		E980D84120CEFC8000C53841 /* ReposController.swift */ = {isa = PBXFileReference; lastKnownFileType = sourcecode.swift; path = ReposController.swift; sourceTree = "<group>"; };
		E980D84320CF0AD300C53841 /* TokenDSDK.Asset+Identifier.swift */ = {isa = PBXFileReference; lastKnownFileType = sourcecode.swift; path = "TokenDSDK.Asset+Identifier.swift"; sourceTree = "<group>"; };
		E980D84620CFF24500C53841 /* BalanceCreatorProtocol.swift */ = {isa = PBXFileReference; lastKnownFileType = sourcecode.swift; path = BalanceCreatorProtocol.swift; sourceTree = "<group>"; };
		E980D84820CFF2C600C53841 /* BalanceCreator.swift */ = {isa = PBXFileReference; lastKnownFileType = sourcecode.swift; path = BalanceCreator.swift; sourceTree = "<group>"; };
		E980D84A20CFF36600C53841 /* TokenDetailsSceneBalanceCreatorProtocol.swift */ = {isa = PBXFileReference; lastKnownFileType = sourcecode.swift; path = TokenDetailsSceneBalanceCreatorProtocol.swift; sourceTree = "<group>"; };
		E980D84D20CFF64400C53841 /* BehaviorRelay+EmitValue.swift */ = {isa = PBXFileReference; lastKnownFileType = sourcecode.swift; path = "BehaviorRelay+EmitValue.swift"; sourceTree = "<group>"; };
		E980D84F20CFFBC700C53841 /* BalancesRepo.swift */ = {isa = PBXFileReference; lastKnownFileType = sourcecode.swift; path = BalancesRepo.swift; sourceTree = "<group>"; };
		E980D85220D1267900C53841 /* DepositScenePresenter.swift */ = {isa = PBXFileReference; lastKnownFileType = sourcecode.swift; path = DepositScenePresenter.swift; sourceTree = "<group>"; };
		E980D85320D1267900C53841 /* DepositSceneRouting.swift */ = {isa = PBXFileReference; lastKnownFileType = sourcecode.swift; path = DepositSceneRouting.swift; sourceTree = "<group>"; };
		E980D85420D1267900C53841 /* DepositSceneModels.swift */ = {isa = PBXFileReference; lastKnownFileType = sourcecode.swift; path = DepositSceneModels.swift; sourceTree = "<group>"; };
		E980D85520D1267900C53841 /* DepositSceneViewController.swift */ = {isa = PBXFileReference; lastKnownFileType = sourcecode.swift; path = DepositSceneViewController.swift; sourceTree = "<group>"; };
		E980D85620D1267900C53841 /* DepositSceneInteractor.swift */ = {isa = PBXFileReference; lastKnownFileType = sourcecode.swift; path = DepositSceneInteractor.swift; sourceTree = "<group>"; };
		E980D85720D1267900C53841 /* DepositSceneConfigurator.swift */ = {isa = PBXFileReference; lastKnownFileType = sourcecode.swift; path = DepositSceneConfigurator.swift; sourceTree = "<group>"; };
		E980D86420D1289400C53841 /* QRCodeGenerationOperation.swift */ = {isa = PBXFileReference; fileEncoding = 4; lastKnownFileType = sourcecode.swift; path = QRCodeGenerationOperation.swift; sourceTree = "<group>"; };
		E980D86920D12FB100C53841 /* HorizontalPicker.swift */ = {isa = PBXFileReference; lastKnownFileType = sourcecode.swift; path = HorizontalPicker.swift; sourceTree = "<group>"; };
		E980D86B20D1323000C53841 /* UISegmentedControl+FillWithSegments.swift */ = {isa = PBXFileReference; lastKnownFileType = sourcecode.swift; path = "UISegmentedControl+FillWithSegments.swift"; sourceTree = "<group>"; };
		E980D86D20D1702400C53841 /* DepositSceneQRCodeGeneratorProtocol.swift */ = {isa = PBXFileReference; lastKnownFileType = sourcecode.swift; path = DepositSceneQRCodeGeneratorProtocol.swift; sourceTree = "<group>"; };
		E980D86F20D170DC00C53841 /* DepositSceneAssetsFetcherProtocol.swift */ = {isa = PBXFileReference; lastKnownFileType = sourcecode.swift; path = DepositSceneAssetsFetcherProtocol.swift; sourceTree = "<group>"; };
		E980D87120D1785B00C53841 /* Array+IndexInBounds.swift */ = {isa = PBXFileReference; fileEncoding = 4; lastKnownFileType = sourcecode.swift; path = "Array+IndexInBounds.swift"; sourceTree = "<group>"; };
		E980D87320D1830800C53841 /* DepositSceneAssetsFetcher.swift */ = {isa = PBXFileReference; lastKnownFileType = sourcecode.swift; path = DepositSceneAssetsFetcher.swift; sourceTree = "<group>"; };
		E980D88820D28FC500C53841 /* AccountRepo.swift */ = {isa = PBXFileReference; lastKnownFileType = sourcecode.swift; path = AccountRepo.swift; sourceTree = "<group>"; };
		E9908EBF21074C1F00A0EA1C /* WalletDetailsFlowController.swift */ = {isa = PBXFileReference; lastKnownFileType = sourcecode.swift; path = WalletDetailsFlowController.swift; sourceTree = "<group>"; };
		E9908EC1210788F600A0EA1C /* BaseSignedInFlowController.swift */ = {isa = PBXFileReference; lastKnownFileType = sourcecode.swift; path = BaseSignedInFlowController.swift; sourceTree = "<group>"; };
		E9908EC321079EF200A0EA1C /* APIConfiguration.plist */ = {isa = PBXFileReference; lastKnownFileType = text.plist.xml; path = APIConfiguration.plist; sourceTree = "<group>"; };
		E9908EC521079F4A00A0EA1C /* APIConfigurationModel.swift */ = {isa = PBXFileReference; lastKnownFileType = sourcecode.swift; path = APIConfigurationModel.swift; sourceTree = "<group>"; };
		E9908EC82107A02300A0EA1C /* APIConfigurationFetcher.swift */ = {isa = PBXFileReference; lastKnownFileType = sourcecode.swift; path = APIConfigurationFetcher.swift; sourceTree = "<group>"; };
		E9908ECB2108879B00A0EA1C /* TokenDetailsDocumentURLBuilderProtocol.swift */ = {isa = PBXFileReference; lastKnownFileType = sourcecode.swift; path = TokenDetailsDocumentURLBuilderProtocol.swift; sourceTree = "<group>"; };
		E9908ECD210887FC00A0EA1C /* TokenDetailsDocumentURLBuilder.swift */ = {isa = PBXFileReference; lastKnownFileType = sourcecode.swift; path = TokenDetailsDocumentURLBuilder.swift; sourceTree = "<group>"; };
		E9908ECF21088D3200A0EA1C /* UserDataProvider.swift */ = {isa = PBXFileReference; lastKnownFileType = sourcecode.swift; path = UserDataProvider.swift; sourceTree = "<group>"; };
		E9908ED22108935E00A0EA1C /* TFADataProvider.swift */ = {isa = PBXFileReference; lastKnownFileType = sourcecode.swift; path = TFADataProvider.swift; sourceTree = "<group>"; };
		E9908EDE2108FA1C00A0EA1C /* NetworkInfoRepo.swift */ = {isa = PBXFileReference; lastKnownFileType = sourcecode.swift; path = NetworkInfoRepo.swift; sourceTree = "<group>"; };
		E9908EE02109D6C900A0EA1C /* KeychainDataProvider.swift */ = {isa = PBXFileReference; lastKnownFileType = sourcecode.swift; path = KeychainDataProvider.swift; sourceTree = "<group>"; };
		E9908EE5210F0BEC00A0EA1C /* ExternalSystemBalancesManager.swift */ = {isa = PBXFileReference; lastKnownFileType = sourcecode.swift; path = ExternalSystemBalancesManager.swift; sourceTree = "<group>"; };
		E9908EE7210F176400A0EA1C /* TransactionSender.swift */ = {isa = PBXFileReference; lastKnownFileType = sourcecode.swift; path = TransactionSender.swift; sourceTree = "<group>"; };
		E9908EEA210F220200A0EA1C /* ManagersController.swift */ = {isa = PBXFileReference; lastKnownFileType = sourcecode.swift; path = ManagersController.swift; sourceTree = "<group>"; };
		E9908EEE2110799B00A0EA1C /* BalanceBinderProtocol.swift */ = {isa = PBXFileReference; lastKnownFileType = sourcecode.swift; path = BalanceBinderProtocol.swift; sourceTree = "<group>"; };
		E9908EF0211079F300A0EA1C /* BalanceBinder.swift */ = {isa = PBXFileReference; lastKnownFileType = sourcecode.swift; path = BalanceBinder.swift; sourceTree = "<group>"; };
		E99D213620CB144E005023D7 /* AssetsRepo.swift */ = {isa = PBXFileReference; lastKnownFileType = sourcecode.swift; path = AssetsRepo.swift; sourceTree = "<group>"; };
		E9A5CBA821188004009112CA /* TokenDWallet.PublicKey+base32EncodedString.swift */ = {isa = PBXFileReference; lastKnownFileType = sourcecode.swift; path = "TokenDWallet.PublicKey+base32EncodedString.swift"; sourceTree = "<group>"; };
		E9A5CBC12119A594009112CA /* TransactionsListScenePendingOffersFetcher.swift */ = {isa = PBXFileReference; lastKnownFileType = sourcecode.swift; path = TransactionsListScenePendingOffersFetcher.swift; sourceTree = "<group>"; };
		E9A5CBC32119A64C009112CA /* PendingOffersRepo.swift */ = {isa = PBXFileReference; lastKnownFileType = sourcecode.swift; path = PendingOffersRepo.swift; sourceTree = "<group>"; };
		E9A5CBC62119E01D009112CA /* SharedSceneBuilder.swift */ = {isa = PBXFileReference; lastKnownFileType = sourcecode.swift; path = SharedSceneBuilder.swift; sourceTree = "<group>"; };
		E9A5CBD2211B338C009112CA /* DashboardPresenter.swift */ = {isa = PBXFileReference; lastKnownFileType = sourcecode.swift; path = DashboardPresenter.swift; sourceTree = "<group>"; };
		E9A5CBD3211B338C009112CA /* DashboardRouting.swift */ = {isa = PBXFileReference; lastKnownFileType = sourcecode.swift; path = DashboardRouting.swift; sourceTree = "<group>"; };
		E9A5CBD4211B338C009112CA /* DashboardModels.swift */ = {isa = PBXFileReference; lastKnownFileType = sourcecode.swift; path = DashboardModels.swift; sourceTree = "<group>"; };
		E9A5CBD5211B338C009112CA /* DashboardViewController.swift */ = {isa = PBXFileReference; lastKnownFileType = sourcecode.swift; path = DashboardViewController.swift; sourceTree = "<group>"; };
		E9A5CBD6211B338C009112CA /* DashboardInteractor.swift */ = {isa = PBXFileReference; lastKnownFileType = sourcecode.swift; path = DashboardInteractor.swift; sourceTree = "<group>"; };
		E9A5CBD7211B338C009112CA /* DashboardConfigurator.swift */ = {isa = PBXFileReference; lastKnownFileType = sourcecode.swift; path = DashboardConfigurator.swift; sourceTree = "<group>"; };
		E9A5CBDE211B34A6009112CA /* DashboardFlowController.swift */ = {isa = PBXFileReference; lastKnownFileType = sourcecode.swift; path = DashboardFlowController.swift; sourceTree = "<group>"; };
		E9A5CBE2211B6C88009112CA /* TransactionsListScenePreviewTransactionsFetcher.swift */ = {isa = PBXFileReference; lastKnownFileType = sourcecode.swift; path = TransactionsListScenePreviewTransactionsFetcher.swift; sourceTree = "<group>"; };
		E9A5CBE5211C8C2C009112CA /* DashboardPlugInsProviderProtocol.swift */ = {isa = PBXFileReference; lastKnownFileType = sourcecode.swift; path = DashboardPlugInsProviderProtocol.swift; sourceTree = "<group>"; };
		E9A5CBE7211C8D36009112CA /* DashboardPlugInsProvider.swift */ = {isa = PBXFileReference; lastKnownFileType = sourcecode.swift; path = DashboardPlugInsProvider.swift; sourceTree = "<group>"; };
		E9A5CBEB211DBCCB009112CA /* DashboardPaymentsPlugInPresenter.swift */ = {isa = PBXFileReference; lastKnownFileType = sourcecode.swift; path = DashboardPaymentsPlugInPresenter.swift; sourceTree = "<group>"; };
		E9A5CBEC211DBCCB009112CA /* DashboardPaymentsPlugInRouting.swift */ = {isa = PBXFileReference; lastKnownFileType = sourcecode.swift; path = DashboardPaymentsPlugInRouting.swift; sourceTree = "<group>"; };
		E9A5CBED211DBCCB009112CA /* DashboardPaymentsPlugInModels.swift */ = {isa = PBXFileReference; lastKnownFileType = sourcecode.swift; path = DashboardPaymentsPlugInModels.swift; sourceTree = "<group>"; };
		E9A5CBEE211DBCCB009112CA /* DashboardPaymentsPlugInViewController.swift */ = {isa = PBXFileReference; lastKnownFileType = sourcecode.swift; path = DashboardPaymentsPlugInViewController.swift; sourceTree = "<group>"; };
		E9A5CBEF211DBCCB009112CA /* DashboardPaymentsPlugInInteractor.swift */ = {isa = PBXFileReference; lastKnownFileType = sourcecode.swift; path = DashboardPaymentsPlugInInteractor.swift; sourceTree = "<group>"; };
		E9A5CBF0211DBCCB009112CA /* DashboardPaymentsPlugInConfigurator.swift */ = {isa = PBXFileReference; lastKnownFileType = sourcecode.swift; path = DashboardPaymentsPlugInConfigurator.swift; sourceTree = "<group>"; };
		E9A5CBFA211DD768009112CA /* DashboardPaymentsPlugInBalancesFetcherProtocol.swift */ = {isa = PBXFileReference; lastKnownFileType = sourcecode.swift; path = DashboardPaymentsPlugInBalancesFetcherProtocol.swift; sourceTree = "<group>"; };
		E9A5CBFF211DE1D3009112CA /* BalancesFetcher.swift */ = {isa = PBXFileReference; lastKnownFileType = sourcecode.swift; path = BalancesFetcher.swift; sourceTree = "<group>"; };
		E9A5CC01211DE6BA009112CA /* DashboardPaymentsPlugInBalancesFetcher.swift */ = {isa = PBXFileReference; lastKnownFileType = sourcecode.swift; path = DashboardPaymentsPlugInBalancesFetcher.swift; sourceTree = "<group>"; };
		E9BA0BF020C80BA300CE5708 /* TokenDetailsTokenDocumentCell.swift */ = {isa = PBXFileReference; lastKnownFileType = sourcecode.swift; path = TokenDetailsTokenDocumentCell.swift; sourceTree = "<group>"; };
		E9BA0BF420C817AF00CE5708 /* TokenDetailsAmountFormatter.swift */ = {isa = PBXFileReference; lastKnownFileType = sourcecode.swift; path = TokenDetailsAmountFormatter.swift; sourceTree = "<group>"; };
		E9BA0BF620C8189000CE5708 /* NumberFormatter+Decimal.swift */ = {isa = PBXFileReference; fileEncoding = 4; lastKnownFileType = sourcecode.swift; path = "NumberFormatter+Decimal.swift"; sourceTree = "<group>"; };
		E9BCDD4F2121C9A900EB0DF2 /* DashboardPaymentsPlugInAmountFormatterProtocol.swift */ = {isa = PBXFileReference; lastKnownFileType = sourcecode.swift; path = DashboardPaymentsPlugInAmountFormatterProtocol.swift; sourceTree = "<group>"; };
		E9BCDD512121C9DB00EB0DF2 /* DashboardPaymentsPlugInAmountFormatter.swift */ = {isa = PBXFileReference; lastKnownFileType = sourcecode.swift; path = DashboardPaymentsPlugInAmountFormatter.swift; sourceTree = "<group>"; };
		E9BCDD532121D74700EB0DF2 /* DashboardPaymentsPlugInRateProviderProtocol.swift */ = {isa = PBXFileReference; lastKnownFileType = sourcecode.swift; path = DashboardPaymentsPlugInRateProviderProtocol.swift; sourceTree = "<group>"; };
		E9BCDD582121F64500EB0DF2 /* DashboardPendingOffersPreviewPlugInPresenter.swift */ = {isa = PBXFileReference; lastKnownFileType = sourcecode.swift; path = DashboardPendingOffersPreviewPlugInPresenter.swift; sourceTree = "<group>"; };
		E9BCDD592121F64500EB0DF2 /* DashboardPendingOffersPreviewPlugInRouting.swift */ = {isa = PBXFileReference; lastKnownFileType = sourcecode.swift; path = DashboardPendingOffersPreviewPlugInRouting.swift; sourceTree = "<group>"; };
		E9BCDD5A2121F64500EB0DF2 /* DashboardPendingOffersPreviewPlugInModels.swift */ = {isa = PBXFileReference; lastKnownFileType = sourcecode.swift; path = DashboardPendingOffersPreviewPlugInModels.swift; sourceTree = "<group>"; };
		E9BCDD5B2121F64500EB0DF2 /* DashboardPendingOffersPreviewPlugInViewController.swift */ = {isa = PBXFileReference; lastKnownFileType = sourcecode.swift; path = DashboardPendingOffersPreviewPlugInViewController.swift; sourceTree = "<group>"; };
		E9BCDD5C2121F64500EB0DF2 /* DashboardPendingOffersPreviewPlugInInteractor.swift */ = {isa = PBXFileReference; lastKnownFileType = sourcecode.swift; path = DashboardPendingOffersPreviewPlugInInteractor.swift; sourceTree = "<group>"; };
		E9BCDD5D2121F64500EB0DF2 /* DashboardPendingOffersPreviewPlugInConfigurator.swift */ = {isa = PBXFileReference; lastKnownFileType = sourcecode.swift; path = DashboardPendingOffersPreviewPlugInConfigurator.swift; sourceTree = "<group>"; };
		E9BCDD642123586800EB0DF2 /* AssetPairsRepo.swift */ = {isa = PBXFileReference; lastKnownFileType = sourcecode.swift; path = AssetPairsRepo.swift; sourceTree = "<group>"; };
		E9BCDD7521243C8800EB0DF2 /* RateProvider.swift */ = {isa = PBXFileReference; lastKnownFileType = sourcecode.swift; path = RateProvider.swift; sourceTree = "<group>"; };
		E9EEA29320FF676300419ABA /* TableViewStickyHeader.swift */ = {isa = PBXFileReference; fileEncoding = 4; lastKnownFileType = sourcecode.swift; path = TableViewStickyHeader.swift; sourceTree = "<group>"; };
/* End PBXFileReference section */

/* Begin PBXFrameworksBuildPhase section */
		7FF675DD20BD95630074E9A8 /* Frameworks */ = {
			isa = PBXFrameworksBuildPhase;
			buildActionMask = 2147483647;
			files = (
				40766F281661B5B1BBA4F4EE /* libPods-TokenDWalletTemplate.a in Frameworks */,
			);
			runOnlyForDeploymentPostprocessing = 0;
		};
/* End PBXFrameworksBuildPhase section */

/* Begin PBXGroup section */
		08C868D4950604551B3D386F /* Pods */ = {
			isa = PBXGroup;
			children = (
				64B4C6B1AD389EEB23C57DE9 /* Pods-TokenDWalletTemplate.debug.xcconfig */,
				C691DC1C574FA17B9E6B5DAE /* Pods-TokenDWalletTemplate.release.xcconfig */,
			);
			path = Pods;
			sourceTree = "<group>";
		};
		2451EAB29A20DAF301B4E874 /* Frameworks */ = {
			isa = PBXGroup;
			children = (
				CC520A204845775964452C95 /* libPods-TokenDWalletTemplate.a */,
			);
			name = Frameworks;
			sourceTree = "<group>";
		};
		710E85F32105E1AA007204D4 /* ReceiveAddress */ = {
			isa = PBXGroup;
			children = (
				710E85F82105E1AA007204D4 /* ReceiveAddressConfigurator.swift */,
				710E85F62105E1AA007204D4 /* ReceiveAddressInteractor.swift */,
				710E85F42105E1AA007204D4 /* ReceiveAddressModels.swift */,
				710E86032105E1AA007204D4 /* ReceiveAddressPresenter.swift */,
				710E85F72105E1AA007204D4 /* ReceiveAddressRouting.swift */,
				710E85F52105E1AA007204D4 /* ReceiveAddressViewController.swift */,
				710E86012105E1AA007204D4 /* Views */,
				710E85F92105E1AA007204D4 /* Workers */,
			);
			path = ReceiveAddress;
			sourceTree = "<group>";
		};
		710E85F92105E1AA007204D4 /* Workers */ = {
			isa = PBXGroup;
			children = (
				DB6FB14F21C8212600AA779E /* ExportSeedManager.swift */,
				711930262107435A006A375C /* ReceiveAddressInvoiceFormatter.swift */,
				710E85FC2105E1AA007204D4 /* ReceiveAddressInvoiceFormatterProtocol.swift */,
				71C9F89421074F9900A59207 /* ReceiveAddressManager.swift */,
				710E86002105E1AA007204D4 /* ReceiveAddressManagerProtocol.swift */,
				7182B0512107325C00A88984 /* ReceiveAddressQRCodeGeneratorProtocol.swift */,
				7182B0532107403A00A88984 /* ReceiveAddressShareUtil.swift */,
				710E85FF2105E1AA007204D4 /* ReceiveAddressShareUtilProtocol.swift */,
			);
			path = Workers;
			sourceTree = "<group>";
		};
		710E86012105E1AA007204D4 /* Views */ = {
			isa = PBXGroup;
			children = (
				710E86022105E1AA007204D4 /* ReceiveAddressQRCell.swift */,
			);
			path = Views;
			sourceTree = "<group>";
		};
		710E86122105ECAD007204D4 /* BXFStaticTableView */ = {
			isa = PBXGroup;
			children = (
				710E86302105FA94007204D4 /* BXFGroupedHeaderFooterLabel.swift */,
				710E862F2105FA94007204D4 /* BXFInteractiveLabel.swift */,
				710E862E2105FA94007204D4 /* BXFLabelWithInsets.swift */,
				710E86312105FA95007204D4 /* BXFScrollViewWithKeyboardResponder.swift */,
				710E861A2105ECAD007204D4 /* BXFStaticTableView.swift */,
				710E86212105ECAD007204D4 /* BXFStaticTableViewInfoSection.swift */,
				710E86202105ECAD007204D4 /* BXFStaticTableViewSection.swift */,
				710E86162105ECAD007204D4 /* BXFStaticTableViewSectionCell.swift */,
				710E861F2105ECAD007204D4 /* BXFStaticTableViewSectionHeaderFooterView.swift */,
				710E86172105ECAD007204D4 /* BXFStaticTableViewUtils.swift */,
				710E861B2105ECAD007204D4 /* BXFStaticTableViewButtonCell */,
				710E86132105ECAD007204D4 /* BXFStaticTableViewInputSection */,
			);
			path = BXFStaticTableView;
			sourceTree = "<group>";
		};
		710E86132105ECAD007204D4 /* BXFStaticTableViewInputSection */ = {
			isa = PBXGroup;
			children = (
				710E86152105ECAD007204D4 /* BXFStaticTableViewInputCell.swift */,
				710E86142105ECAD007204D4 /* BXFStaticTableViewInputSection.swift */,
			);
			path = BXFStaticTableViewInputSection;
			sourceTree = "<group>";
		};
		710E861B2105ECAD007204D4 /* BXFStaticTableViewButtonCell */ = {
			isa = PBXGroup;
			children = (
				710E861D2105ECAD007204D4 /* BXFStaticTableViewButtonCell.swift */,
				710E861C2105ECAD007204D4 /* BXFStaticTableViewButtonCellModel.swift */,
				710E861E2105ECAD007204D4 /* BXFStaticTableViewButtonCell.xib */,
			);
			path = BXFStaticTableViewButtonCell;
			sourceTree = "<group>";
		};
		71136AF92134433E00D83DD3 /* TransactionDetails */ = {
			isa = PBXGroup;
			children = (
				71136AFF2134433E00D83DD3 /* TransactionDetailsConfigurator.swift */,
				71136AFA2134433E00D83DD3 /* TransactionDetailsInteractor.swift */,
				71136AFB2134433E00D83DD3 /* TransactionDetailsModels.swift */,
				71136AFC2134433E00D83DD3 /* TransactionDetailsPresenter.swift */,
				71136AFD2134433E00D83DD3 /* TransactionDetailsRouting.swift */,
				71136AFE2134433E00D83DD3 /* TransactionDetailsViewController.swift */,
				71136B092134433E00D83DD3 /* Views */,
				71136B002134433E00D83DD3 /* Worker */,
			);
			path = TransactionDetails;
			sourceTree = "<group>";
		};
		71136B002134433E00D83DD3 /* Worker */ = {
			isa = PBXGroup;
			children = (
				71136B012134433E00D83DD3 /* TransactionDetailsAmountFormatter.swift */,
				71136B042134433E00D83DD3 /* TransactionDetailsAmountFormatterProtocol.swift */,
				71136B032134433E00D83DD3 /* TransactionDetailsDateFormatter.swift */,
				71136B022134433E00D83DD3 /* TransactionDetailsDateFormatterProtocol.swift */,
				DB0940292260F3C400A9992A /* TransactionDetailsEmailFetcher.swift */,
				71136B082134433E00D83DD3 /* TransactionDetailsSectionsProviderProtocol.swift */,
				71136B052134433E00D83DD3 /* SectionsProviders */,
			);
			path = Worker;
			sourceTree = "<group>";
		};
		71136B052134433E00D83DD3 /* SectionsProviders */ = {
			isa = PBXGroup;
			children = (
				DB4512AA216E34FD00922DA7 /* TransactionDetailsInvestmentSectionsProvider.swift */,
				71136B072134433E00D83DD3 /* TransactionDetailsOperationSectionsProvider.swift */,
				71136B062134433E00D83DD3 /* TransactionDetailsPendingOfferSectionsProvider.swift */,
			);
			path = SectionsProviders;
			sourceTree = "<group>";
		};
		71136B092134433E00D83DD3 /* Views */ = {
			isa = PBXGroup;
			children = (
				71136B0A2134433E00D83DD3 /* TransactionDetailsCell.swift */,
			);
			path = Views;
			sourceTree = "<group>";
		};
		713D683C20FF9552009FEBA3 /* Settings */ = {
			isa = PBXGroup;
			children = (
				713D684120FF9552009FEBA3 /* SettingsConfigurator.swift */,
				713D683E20FF9552009FEBA3 /* SettingsInteractor.swift */,
				713D683D20FF9552009FEBA3 /* SettingsModels.swift */,
				713D684020FF9552009FEBA3 /* SettingsPresenter.swift */,
				713D683F20FF9552009FEBA3 /* SettingsRouting.swift */,
				713D684720FF9552009FEBA3 /* SettingsViewController.swift */,
				713D684420FF9552009FEBA3 /* Views */,
				713D684220FF9552009FEBA3 /* Worker */,
			);
			path = Settings;
			sourceTree = "<group>";
		};
		713D684220FF9552009FEBA3 /* Worker */ = {
			isa = PBXGroup;
			children = (
				713D684320FF9552009FEBA3 /* SettingsSectionsProvider.swift */,
			);
			path = Worker;
			sourceTree = "<group>";
		};
		713D684420FF9552009FEBA3 /* Views */ = {
			isa = PBXGroup;
			children = (
				E917DE1D216392B300A0B773 /* SettingsActionCell.swift */,
				713D684520FF9552009FEBA3 /* SettingsBoolCell.swift */,
				7F7187112138035A00F5C0BD /* SettingsLoadingCell.swift */,
				713D684620FF9552009FEBA3 /* SettingsPushCell.swift */,
			);
			path = Views;
			sourceTree = "<group>";
		};
		713E66592143D000009A36A3 /* Workers */ = {
			isa = PBXGroup;
			children = (
				7FA02BD421590E16005C1BE4 /* SalesInvestedAmountFormatter.swift */,
				713E665A2143D021009A36A3 /* SalesSectionsProvider.swift */,
			);
			path = Workers;
			sourceTree = "<group>";
		};
		716DCBF720F371F700A8F192 /* CreateOffer */ = {
			isa = PBXGroup;
			children = (
				7FABEA5A20FD088E0005E751 /* CreateOfferConfigurator.swift */,
				7FABEA5C20FD088E0005E751 /* CreateOfferInteractor.swift */,
				7FABEA5B20FD088E0005E751 /* CreateOfferModels.swift */,
				7FABEA5D20FD088F0005E751 /* CreateOfferPresenter.swift */,
				7FABEA5920FD088E0005E751 /* CreateOfferRouting.swift */,
				7FABEA5820FD088E0005E751 /* CreateOfferViewController.swift */,
				E92F1BB72136DCEA00D4695E /* Views */,
				E92F1BBA21372A7B00D4695E /* Workers */,
			);
			path = CreateOffer;
			sourceTree = "<group>";
		};
		71787397212481E70009C5EE /* AmountConverter */ = {
			isa = PBXGroup;
			children = (
				71787398212482210009C5EE /* AmountConverter.swift */,
			);
			path = AmountConverter;
			sourceTree = "<group>";
		};
		719AAFC92142AEB600279B9D /* Sales */ = {
			isa = PBXGroup;
			children = (
				719AAFCF2142AEEA00279B9D /* SalesConfigurator.swift */,
				719AAFCE2142AEEA00279B9D /* SalesInteractor.swift */,
				719AAFCC2142AEEA00279B9D /* SalesModels.swift */,
				719AAFCA2142AEEA00279B9D /* SalesPresenter.swift */,
				719AAFCB2142AEEA00279B9D /* SalesRouting.swift */,
				719AAFCD2142AEEA00279B9D /* SalesViewController.swift */,
				719AAFD62142B6B000279B9D /* Views */,
				713E66592143D000009A36A3 /* Workers */,
			);
			path = Sales;
			sourceTree = "<group>";
		};
		719AAFD62142B6B000279B9D /* Views */ = {
			isa = PBXGroup;
			children = (
				719AAFD72142B6F200279B9D /* SaleListCell.swift */,
				DB10444A2167B4E000FD43BC /* SaleEmptyView.swift */,
			);
			path = Views;
			sourceTree = "<group>";
		};
		719CE75520F7849900C3D951 /* TextEditingContext */ = {
			isa = PBXGroup;
			children = (
				7FABEA6520FD08B30005E751 /* TextEditingContext.swift */,
				7FF5AE52215BEC2D0066A2ED /* Formatters */,
				7FF5AE53215BEC350066A2ED /* Validators */,
			);
			path = TextEditingContext;
			sourceTree = "<group>";
		};
		71A9B7492136ABA7003CCC34 /* QR */ = {
			isa = PBXGroup;
			children = (
				71A9B74B2136ABBF003CCC34 /* QRCodeReaderOverlayView.swift */,
				71A9B74A2136ABBF003CCC34 /* QRCodeReaderView.swift */,
			);
			path = QR;
			sourceTree = "<group>";
		};
		7F0F36B020E2695200E906D5 /* WalletRecovery */ = {
			isa = PBXGroup;
			children = (
				7F0F36B620E2696500E906D5 /* WalletRecoveryConfigurator.swift */,
				7F0F36B520E2696500E906D5 /* WalletRecoveryInteractor.swift */,
				7F0F36B320E2696500E906D5 /* WalletRecoveryModels.swift */,
				7F0F36B120E2696500E906D5 /* WalletRecoveryPresenter.swift */,
				7F0F36B220E2696500E906D5 /* WalletRecoveryRouting.swift */,
				7F0F36B420E2696500E906D5 /* WalletRecoveryViewController.swift */,
				7F0F36BD20E2696A00E906D5 /* Workers */,
			);
			path = WalletRecovery;
			sourceTree = "<group>";
		};
		7F0F36BD20E2696A00E906D5 /* Workers */ = {
			isa = PBXGroup;
			children = (
			);
			path = Workers;
			sourceTree = "<group>";
		};
		7F2A7E2120F62937007F8CF8 /* SideMenu */ = {
			isa = PBXGroup;
			children = (
				7F2A7E2720F62B7D007F8CF8 /* SideMenuConfigurator.swift */,
				7F2A7E2620F62B7D007F8CF8 /* SideMenuInteractor.swift */,
				7F2A7E2420F62B7D007F8CF8 /* SideMenuModels.swift */,
				7F2A7E2220F62B7D007F8CF8 /* SideMenuPresenter.swift */,
				7F2A7E2320F62B7D007F8CF8 /* SideMenuRouting.swift */,
				7F2A7E2520F62B7D007F8CF8 /* SideMenuViewController.swift */,
				7F2A7E3820F8E2B0007F8CF8 /* Views */,
			);
			path = SideMenu;
			sourceTree = "<group>";
		};
		7F2A7E3820F8E2B0007F8CF8 /* Views */ = {
			isa = PBXGroup;
			children = (
				7FABEA5420FCCA930005E751 /* SideMenuHeaderView.swift */,
				7F2A7E3920F8E2CF007F8CF8 /* SideMenuTableViewCell.swift */,
			);
			path = Views;
			sourceTree = "<group>";
		};
		7F6A847B2108F33800B7FE6B /* Permissions */ = {
			isa = PBXGroup;
			children = (
				7F73396421B14DDD0007B5A1 /* ContactEmailPickerHandler.swift */,
				7F6A847C2108F34B00B7FE6B /* PermissionsManager.swift */,
			);
			path = Permissions;
			sourceTree = "<group>";
		};
		7F6A8481210A000F00B7FE6B /* Confirmation */ = {
			isa = PBXGroup;
			children = (
				7F6A8487210A00D700B7FE6B /* ConfirmationSceneConfigurator.swift */,
				7F6A8486210A00D700B7FE6B /* ConfirmationSceneInteractor.swift */,
				7F967FB52127359D005527EA /* ConfirmationSceneModels.swift */,
				7F6A8482210A00D700B7FE6B /* ConfirmationScenePresenter.swift */,
				7F6A8483210A00D700B7FE6B /* ConfirmationSceneRouting.swift */,
				7F6A8485210A00D700B7FE6B /* ConfirmationSceneViewController.swift */,
				7F6A848E210A00DB00B7FE6B /* Views */,
				7F6A848F210A00E000B7FE6B /* Workers */,
			);
			path = Confirmation;
			sourceTree = "<group>";
		};
		7F6A848E210A00DB00B7FE6B /* Views */ = {
			isa = PBXGroup;
			children = (
				7F4F1199210B6F7300651554 /* ConfirmationTitleBoolSwitchView.swift */,
				7F4F1195210B6F5200651554 /* ConfirmationTitleTextView.swift */,
				DB59386D227B46EC00C8997C /* ConfirmationSceneBaseCell.swift */,
			);
			path = Views;
			sourceTree = "<group>";
		};
		7F6A848F210A00E000B7FE6B /* Workers */ = {
			isa = PBXGroup;
			children = (
				717873922124366B0009C5EE /* ConfirmationAmountFormatter.swift */,
				717873902124358F0009C5EE /* ConfirmationAmountFormatterProtocol.swift */,
				71309F282125E422002D45D0 /* ConfirmationPercentFormatter.swift */,
				71309F2A2125E483002D45D0 /* ConfirmationPercentFormatterProtocol.swift */,
				7F4F1193210B647F00651554 /* ConfirmationSectionsProviderDummy.swift */,
				71C74EBC2121BF8400088908 /* ConfirmationSectionsProviderProtocol.swift */,
				E92F1BD02138564700D4695E /* CreateOfferConfirmationSectionsProvider.swift */,
				DB19A7FC215BC4980043CD4A /* SaleInvestConfirmationProvider.swift */,
				71EE11962126DA1F0085E57D /* SendPaymentConfirmationSectionsProvider.swift */,
				713363252122F98000B000C9 /* WithdrawConfirmationSectionsProvider.swift */,
			);
			path = Workers;
			sourceTree = "<group>";
		};
		7F7187142138470100F5C0BD /* RecoverySeed */ = {
			isa = PBXGroup;
			children = (
				7F71871A2138471D00F5C0BD /* RecoverySeedConfigurator.swift */,
				7F7187192138471D00F5C0BD /* RecoverySeedInteractor.swift */,
				7F7187172138471D00F5C0BD /* RecoverySeedModels.swift */,
				7F7187152138471D00F5C0BD /* RecoverySeedPresenter.swift */,
				7F7187162138471D00F5C0BD /* RecoverySeedRouting.swift */,
				7F7187182138471D00F5C0BD /* RecoverySeedViewController.swift */,
				DBED51E02285C63A0040632E /* Workers */,
			);
			path = RecoverySeed;
			sourceTree = "<group>";
		};
		7F7495ED225CF9740065EE8E /* TradesList */ = {
			isa = PBXGroup;
			children = (
				7F7495F3225CF9C00065EE8E /* TradesListConfigurator.swift */,
				7F7495F2225CF9C00065EE8E /* TradesListInteractor.swift */,
				7F7495F0225CF9C00065EE8E /* TradesListModels.swift */,
				7F7495EE225CF9C00065EE8E /* TradesListPresenter.swift */,
				7F7495EF225CF9C00065EE8E /* TradesListRouting.swift */,
				7F7495F1225CF9C00065EE8E /* TradesListViewController.swift */,
				7F749601225E12930065EE8E /* View */,
				7F749608225F56870065EE8E /* Workers */,
			);
			path = TradesList;
			sourceTree = "<group>";
		};
		7F7495FA225E018F0065EE8E /* DynamicTableView */ = {
			isa = PBXGroup;
			children = (
				7F7495FF225E06E60065EE8E /* DynamicContentTableViewCell.swift */,
				7F7495FB225E01D90065EE8E /* DynamicTableView.swift */,
				7F7495FD225E027E0065EE8E /* DynamicTableViewDataSourceDelegate.swift */,
			);
			path = DynamicTableView;
			sourceTree = "<group>";
		};
		7F749601225E12930065EE8E /* View */ = {
			isa = PBXGroup;
			children = (
				7F749602225E12A30065EE8E /* TradesListAssetPairListView.swift */,
			);
			path = View;
			sourceTree = "<group>";
		};
		7F749608225F56870065EE8E /* Workers */ = {
			isa = PBXGroup;
			children = (
				7F749609225F56EA0065EE8E /* TradesListAmountFormatterProtocol.swift */,
				7F74960B225F91440065EE8E /* TradesListAssetColoringProvider.swift */,
				7F749606225E2BDC0065EE8E /* TradesListAssetPairsFetcher.swift */,
				7F749604225E2B790065EE8E /* TradesListAssetPairsFetcherProtocol.swift */,
			);
			path = Workers;
			sourceTree = "<group>";
		};
		7F74960F226081C20065EE8E /* TradeOffers */ = {
			isa = PBXGroup;
			children = (
				7F749615226081E80065EE8E /* TradeOffersConfigurator.swift */,
				7F749614226081E80065EE8E /* TradeOffersInteractor.swift */,
				7F749612226081E80065EE8E /* TradeOffersModels.swift */,
				7F749610226081E80065EE8E /* TradeOffersPresenter.swift */,
				7F749611226081E80065EE8E /* TradeOffersRouting.swift */,
				7F749613226081E80065EE8E /* TradeOffersViewController.swift */,
				7F74961C2260A08C0065EE8E /* Views */,
				7F74961D2260A0930065EE8E /* Workers */,
			);
			path = TradeOffers;
			sourceTree = "<group>";
		};
		7F74961C2260A08C0065EE8E /* Views */ = {
			isa = PBXGroup;
			children = (
				7F74963F2260B5D60065EE8E /* TradeOffersTitleView.swift */,
			);
			path = Views;
			sourceTree = "<group>";
		};
		7F74961D2260A0930065EE8E /* Workers */ = {
			isa = PBXGroup;
			children = (
				7F74961E2260A0BB0065EE8E /* TradeOffersAmountFormatterProtocol.swift */,
				7F7496212260A1D40065EE8E /* TradeOffersChartCardValueFormatter.swift */,
				7F7496232260A1D40065EE8E /* TradeOffersChartsFetcher.swift */,
				7F7496202260A1D40065EE8E /* TradeOffersChartsFetcherProtocol.swift */,
				7F7496252260A1D40065EE8E /* TradeOffersDateFormatter.swift */,
				7F7496222260A1D40065EE8E /* TradeOffersDateFormatterProtocol.swift */,
				7F7496242260A1D40065EE8E /* TradeOffersOffersFetcher.swift */,
				7F7496262260A1D40065EE8E /* TradeOffersOffersFetcherProtocol.swift */,
				7F066F56226E15F600BBA155 /* TradeOffersTradesFetcher.swift */,
				7F066F54226E110D00BBA155 /* TradeOffersTradesFetcherProtocol.swift */,
			);
			path = Workers;
			sourceTree = "<group>";
		};
		7F74963E2260A8E00065EE8E /* TradeViews */ = {
			isa = PBXGroup;
			children = (
				E92F1BF12139B77C00D4695E /* Chart */,
				E92F1BF42139B77C00D4695E /* OrderBook */,
				7F7496492267272C0065EE8E /* Trades */,
			);
			path = TradeViews;
			sourceTree = "<group>";
		};
		7F7496492267272C0065EE8E /* Trades */ = {
			isa = PBXGroup;
			children = (
				7F74964C22672B200065EE8E /* TradesTableViewCell.swift */,
				7F74964A226727410065EE8E /* TradesView.swift */,
			);
			path = Trades;
			sourceTree = "<group>";
		};
		7F8B55AF212ED490003AE5D7 /* TimerApplication */ = {
			isa = PBXGroup;
			children = (
				7F8B55B0212ED4B8003AE5D7 /* TimerApplication.swift */,
			);
			path = TimerApplication;
			sourceTree = "<group>";
		};
		7F967F942125985A005527EA /* UpdatePassword */ = {
			isa = PBXGroup;
			children = (
				7F967F9D2125985A005527EA /* UpdatePasswordConfigurator.swift */,
				7F967F962125985A005527EA /* UpdatePasswordInteractor.swift */,
				7F967F952125985A005527EA /* UpdatePasswordModels.swift */,
				7F967F982125985A005527EA /* UpdatePasswordPresenter.swift */,
				7F967F972125985A005527EA /* UpdatePasswordRouting.swift */,
				7F967F992125985A005527EA /* UpdatePasswordViewController.swift */,
				7F967F9E2125985A005527EA /* Views */,
				7F967F9A2125985A005527EA /* Worker */,
			);
			path = UpdatePassword;
			sourceTree = "<group>";
		};
		7F967F9A2125985A005527EA /* Worker */ = {
			isa = PBXGroup;
			children = (
				7F967FAB2125B08B005527EA /* UpdatePasswordBaseSubmitWorker.swift */,
				7F967F9B2125985A005527EA /* UpdatePasswordChangePasswordWorker.swift */,
				7F967FA9212599E3005527EA /* UpdatePasswordRecoverWalletWorker.swift */,
				DB990C3521E51A0100D041BE /* UpdatePasswordRequestBuilderProtocol.swift */,
				7F967F9C2125985A005527EA /* UpdatePasswordSubmitWorkerProtocol.swift */,
			);
			path = Worker;
			sourceTree = "<group>";
		};
		7F967F9E2125985A005527EA /* Views */ = {
			isa = PBXGroup;
			children = (
				7F967F9F2125985A005527EA /* UpdatePasswordView.swift */,
			);
			path = Views;
			sourceTree = "<group>";
		};
		7F967FC6212C4F61005527EA /* KeychainManager */ = {
			isa = PBXGroup;
			children = (
				7F967FC7212C4F84005527EA /* KeychainAccountsModel.swift */,
				7F967FC9212C5337005527EA /* KeychainCodableAccountsV1.swift */,
				7FB9E48120C06FD1005BFE0E /* KeychainManager.swift */,
				DB80461B21D3744500C60939 /* AuthKeychainManager.swift */,
			);
			path = KeychainManager;
			sourceTree = "<group>";
		};
		7F967FCB212C7CB8005527EA /* UserDataManager */ = {
			isa = PBXGroup;
			children = (
				7F71870F2137F74300F5C0BD /* KDFParamsSerializable.swift */,
				7FB9E48320C15290005BFE0E /* UserDataManager.swift */,
				7F967FCC212C7CD1005527EA /* WalletDataSerializable.swift */,
			);
			path = UserDataManager;
			sourceTree = "<group>";
		};
		7F967FD0212DB624005527EA /* BiometricsAuth */ = {
			isa = PBXGroup;
			children = (
				7F967FD6212DB684005527EA /* BiometricsAuthConfigurator.swift */,
				7F967FD5212DB684005527EA /* BiometricsAuthInteractor.swift */,
				7F967FD3212DB684005527EA /* BiometricsAuthModels.swift */,
				7F967FD1212DB684005527EA /* BiometricsAuthPresenter.swift */,
				7F967FD2212DB684005527EA /* BiometricsAuthRouting.swift */,
				7F967FD4212DB684005527EA /* BiometricsAuthViewController.swift */,
				7F967FDD212DB68C005527EA /* Workers */,
			);
			path = BiometricsAuth;
			sourceTree = "<group>";
		};
		7F967FDD212DB68C005527EA /* Workers */ = {
			isa = PBXGroup;
			children = (
				7F967FDE212DB69E005527EA /* BiometricsAuthWorker.swift */,
			);
			path = Workers;
			sourceTree = "<group>";
		};
		7FA0114621C964F900CA5586 /* MarkdownViewer */ = {
			isa = PBXGroup;
			children = (
				7FA0114C21C9651F00CA5586 /* MarkdownViewerConfigurator.swift */,
				7FA0114B21C9651F00CA5586 /* MarkdownViewerInteractor.swift */,
				7FA0114921C9651F00CA5586 /* MarkdownViewerModels.swift */,
				7FA0114721C9651F00CA5586 /* MarkdownViewerPresenter.swift */,
				7FA0114821C9651F00CA5586 /* MarkdownViewerRouting.swift */,
				7FA0114A21C9651F00CA5586 /* MarkdownViewerViewController.swift */,
			);
			path = MarkdownViewer;
			sourceTree = "<group>";
		};
		7FA02BD6215920D3005C1BE4 /* AmountFormatter */ = {
			isa = PBXGroup;
			children = (
				E92F1BE92139B77C00D4695E /* SharedAmountFormatter.swift */,
			);
			path = AmountFormatter;
			sourceTree = "<group>";
		};
		7FABEA6A20FD08D10005E751 /* Controllers */ = {
			isa = PBXGroup;
			children = (
				7FE9FF4C21400DF9006ACFEA /* AppUtils */,
				7FC88B76215E490E00BED021 /* ImagesUtility */,
				7F6A847B2108F33800B7FE6B /* Permissions */,
				719CE75520F7849900C3D951 /* TextEditingContext */,
				7F8B55AF212ED490003AE5D7 /* TimerApplication */,
			);
			path = Controllers;
			sourceTree = "<group>";
		};
<<<<<<< HEAD
		7FB432BA227C451600422746 /* Limits */ = {
			isa = PBXGroup;
			children = (
				7FB432C0227C491F00422746 /* LimitsConfigurator.swift */,
				7FB432BF227C491F00422746 /* LimitsInteractor.swift */,
				7FB432BD227C491F00422746 /* LimitsModels.swift */,
				7FB432BB227C491F00422746 /* LimitsPresenter.swift */,
				7FB432BC227C491F00422746 /* LimitsRouting.swift */,
				7FB432BE227C491F00422746 /* LimitsViewController.swift */,
				7FB432C8227C658F00422746 /* Views */,
				7FB432C7227C658600422746 /* Workers */,
			);
			path = Limits;
			sourceTree = "<group>";
		};
		7FB432C7227C658600422746 /* Workers */ = {
			isa = PBXGroup;
			children = (
				7FB432C9227C65B200422746 /* LimitsDataFetcherWorker.swift */,
				7FB432CB227C65BA00422746 /* LimitsDataFetcherProtocol.swift */,
=======
		7FB434FD2282D2B800422746 /* SaleOverview */ = {
			isa = PBXGroup;
			children = (
				7FB435132282D47700422746 /* SaleOverviewConfigurator.swift */,
				7FB435122282D47700422746 /* SaleOverviewInteractor.swift */,
				7FB435102282D47700422746 /* SaleOverviewModels.swift */,
				7FB4350E2282D47700422746 /* SaleOverviewPresenter.swift */,
				7FB4350F2282D47700422746 /* SaleOverviewRouting.swift */,
				7FB435112282D47700422746 /* SaleOverviewViewController.swift */,
				7FB4350C2282D42000422746 /* Views */,
				7FB4350D2282D42600422746 /* Workers */,
			);
			path = SaleOverview;
			sourceTree = "<group>";
		};
		7FB4350C2282D42000422746 /* Views */ = {
			isa = PBXGroup;
			children = (
			);
			path = Views;
			sourceTree = "<group>";
		};
		7FB4350D2282D42600422746 /* Workers */ = {
			isa = PBXGroup;
			children = (
				7FA02BD9215A2265005C1BE4 /* SaleOverviewInvestedAmountFormatter.swift */,
				DB14989B225B896900A9A74C /* SaleInfoTextFormatter.swift */,
				7FB4351A2282E2DE00422746 /* SaleOverviewDataProvider.swift */,
			);
			path = Workers;
			sourceTree = "<group>";
		};
		7FB4351D2283167500422746 /* TabsContainer */ = {
			isa = PBXGroup;
			children = (
				7FB435232283168C00422746 /* TabsContainerConfigurator.swift */,
				7FB435222283168C00422746 /* TabsContainerInteractor.swift */,
				7FB435202283168C00422746 /* TabsContainerModels.swift */,
				7FB4351E2283168C00422746 /* TabsContainerPresenter.swift */,
				7FB4351F2283168C00422746 /* TabsContainerRouting.swift */,
				7FB435212283168C00422746 /* TabsContainerViewController.swift */,
				7FB4352A2283169400422746 /* Workers */,
			);
			path = TabsContainer;
			sourceTree = "<group>";
		};
		7FB4352A2283169400422746 /* Workers */ = {
			isa = PBXGroup;
			children = (
				7FB4352B228316B700422746 /* TabsContainerContentProvider.swift */,
			);
			path = Workers;
			sourceTree = "<group>";
		};
		7FB4352D228586D000422746 /* SaleDetails */ = {
			isa = PBXGroup;
			children = (
				7FB43531228586D000422746 /* SaleDetailsConfigurator.swift */,
				7FB43532228586D000422746 /* SaleDetailsInteractor.swift */,
				7FB4352E228586D000422746 /* SaleDetailsModels.swift */,
				7FB4352F228586D000422746 /* SaleDetailsPresenter.swift */,
				7FB43535228586D000422746 /* SaleDetailsRouting.swift */,
				7FB43530228586D000422746 /* SaleDetailsViewController.swift */,
				7FB43536228586D000422746 /* Views */,
				7FB43533228586D000422746 /* Workers */,
			);
			path = SaleDetails;
			sourceTree = "<group>";
		};
		7FB43533228586D000422746 /* Workers */ = {
			isa = PBXGroup;
			children = (
				7FB43534228586D000422746 /* SaleDetailsDataProvider.swift */,
>>>>>>> 51dbbf74
			);
			path = Workers;
			sourceTree = "<group>";
		};
<<<<<<< HEAD
		7FB432C8227C658F00422746 /* Views */ = {
			isa = PBXGroup;
			children = (
				7FB432CD227C6F1C00422746 /* LimitsListView.swift */,
=======
		7FB43536228586D000422746 /* Views */ = {
			isa = PBXGroup;
			children = (
				7FB4353A228586D000422746 /* SaleDetailsEmptyView.swift */,
				7FB43538228586D000422746 /* SaleDetailsGeneralContentView.swift */,
				7FB43537228586D000422746 /* SaleDetailsLoadingView.swift */,
				7FB43539228586D000422746 /* SaleDetailsTokenContent.swift */,
>>>>>>> 51dbbf74
			);
			path = Views;
			sourceTree = "<group>";
		};
		7FB9E46A20BEB3BF005BFE0E /* Theme */ = {
			isa = PBXGroup;
			children = (
				DB16017C21F5DB0F00CD3DA4 /* Assets.swift */,
				7FB9E46B20BEB3E2005BFE0E /* Theme.swift */,
			);
			path = Theme;
			sourceTree = "<group>";
		};
		7FB9E46D20BEB67B005BFE0E /* FlowControllers */ = {
			isa = PBXGroup;
			children = (
				DB71306221CA510700234C12 /* AuthenticatorAuthFlowController.swift */,
				7FB9E46E20BEB6B7005BFE0E /* BaseFlowController.swift */,
				E9908EC1210788F600A0EA1C /* BaseSignedInFlowController.swift */,
				E9A5CBDE211B34A6009112CA /* DashboardFlowController.swift */,
				E91131EB20C532D700A8AC4D /* ExploreTokensFlowController.swift */,
				7FB9E47020BEB6D2005BFE0E /* LaunchFlowController.swift */,
				7F967FC2212C3FF8005527EA /* LocalAuthFlowController.swift */,
				7FEA09BD21357A470037F25F /* PermissionRequestFlowController.swift */,
				7FEA09BF21357EEA0037F25F /* QRCodeReaderFlowController.swift */,
				7187EBE32146994E0035D6D3 /* SalesFlowController.swift */,
				7FABEA8F210211170005E751 /* SendPaymentFlowController.swift */,
				7F6A847F2109D82600B7FE6B /* SettingsFlowController.swift */,
				7F2A7E1D20F60CDE007F8CF8 /* SignedInFlowController.swift */,
				710D30B52115D10F007BCCB0 /* TradeFlowController.swift */,
				E9908EBF21074C1F00A0EA1C /* WalletDetailsFlowController.swift */,
				716B27ED2111F2E000C4F515 /* WithdrawFlowController.swift */,
			);
			path = FlowControllers;
			sourceTree = "<group>";
		};
		7FB9E48020C06FB6005BFE0E /* Controllers */ = {
			isa = PBXGroup;
			children = (
				7FB9E47220BEBD7E005BFE0E /* AppController.swift */,
				DB992AE421CD18E2003533FC /* AppController+OpenUrlSubscriber.swift */,
				7FEB45CB20E1030E001CA31C /* AppController+UserActivitySubscribers.swift */,
				E9908EEA210F220200A0EA1C /* ManagersController.swift */,
				E980D84120CEFC8000C53841 /* ReposController.swift */,
				E9908EC721079FF300A0EA1C /* APIConfiguration */,
				E9908EE9210F21EA00A0EA1C /* Managers */,
				E9908EEC210F25E900A0EA1C /* Providers */,
				E9908ED12108933900A0EA1C /* Repos */,
			);
			path = Controllers;
			sourceTree = "<group>";
		};
		7FC88B76215E490E00BED021 /* ImagesUtility */ = {
			isa = PBXGroup;
			children = (
				E929EA5D20CC1B7C00835EA7 /* ImagesUtility.swift */,
			);
			path = ImagesUtility;
			sourceTree = "<group>";
		};
		7FC88B7D2162552100BED021 /* ChartCardValueFormatter */ = {
			isa = PBXGroup;
			children = (
				E92F1BE52139B77C00D4695E /* ChartCardValueFormatter.swift */,
			);
			path = ChartCardValueFormatter;
			sourceTree = "<group>";
		};
		7FE9FF4C21400DF9006ACFEA /* AppUtils */ = {
			isa = PBXGroup;
			children = (
				7FE9FF4D21400E27006ACFEA /* AppInfoUtils.swift */,
			);
			path = AppUtils;
			sourceTree = "<group>";
		};
		7FEA09BA2134462E0037F25F /* ClientRedirections */ = {
			isa = PBXGroup;
			children = (
				7FEA09BB213446510037F25F /* ClientRedirectsModel.swift */,
			);
			path = ClientRedirections;
			sourceTree = "<group>";
		};
		7FEB45B520DD4129001CA31C /* VerifyEmail */ = {
			isa = PBXGroup;
			children = (
				7FEB45BB20DD4143001CA31C /* VerifyEmailConfigurator.swift */,
				7FEB45BA20DD4143001CA31C /* VerifyEmailInteractor.swift */,
				7FEB45B820DD4143001CA31C /* VerifyEmailModels.swift */,
				7FEB45B620DD4143001CA31C /* VerifyEmailPresenter.swift */,
				7FEB45B720DD4143001CA31C /* VerifyEmailRouting.swift */,
				7FEB45B920DD4143001CA31C /* VerifyEmailViewController.swift */,
				7FEB45C220DD4147001CA31C /* Workers */,
			);
			path = VerifyEmail;
			sourceTree = "<group>";
		};
		7FEB45C220DD4147001CA31C /* Workers */ = {
			isa = PBXGroup;
			children = (
				7FEB45C720DD5D94001CA31C /* VerifyEmailResendWorkerProtocol.swift */,
				7FEB45C520DD5C6B001CA31C /* VerifyEmailVerifyWorkerProtocol.swift */,
				7FEB45C920DD5FC4001CA31C /* VerifyEmailWorker.swift */,
			);
			path = Workers;
			sourceTree = "<group>";
		};
		7FF5AE52215BEC2D0066A2ED /* Formatters */ = {
			isa = PBXGroup;
			children = (
				7FABEA6420FD08B30005E751 /* DecimalFormatter.swift */,
				7FABEA6620FD08B30005E751 /* ValueFormatter.swift */,
				DB59386B2273616B00C8997C /* PrecisedFormatter.swift */,
			);
			path = Formatters;
			sourceTree = "<group>";
		};
		7FF5AE53215BEC350066A2ED /* Validators */ = {
			isa = PBXGroup;
			children = (
				7FF5AE54215BEC5A0066A2ED /* DecimalMaxValueValidator.swift */,
				7FF5AE50215BEA760066A2ED /* ValueValidator.swift */,
			);
			path = Validators;
			sourceTree = "<group>";
		};
		7FF675D720BD95630074E9A8 = {
			isa = PBXGroup;
			children = (
				7FF675F520BD98630074E9A8 /* TokenDWalletTemplate */,
				7FF675E120BD95630074E9A8 /* Products */,
				E92F1BDC2139B72400D4695E /* Recovered References */,
				08C868D4950604551B3D386F /* Pods */,
				2451EAB29A20DAF301B4E874 /* Frameworks */,
			);
			sourceTree = "<group>";
		};
		7FF675E120BD95630074E9A8 /* Products */ = {
			isa = PBXGroup;
			children = (
				7FF675E020BD95630074E9A8 /* TokenDWalletTemplate.app */,
			);
			name = Products;
			sourceTree = "<group>";
		};
		7FF675F520BD98630074E9A8 /* TokenDWalletTemplate */ = {
			isa = PBXGroup;
			children = (
				7FF675F620BD98630074E9A8 /* Resources */,
				7FF675FA20BD98630074E9A8 /* Sources */,
			);
			path = TokenDWalletTemplate;
			sourceTree = "<group>";
		};
		7FF675F620BD98630074E9A8 /* Resources */ = {
			isa = PBXGroup;
			children = (
				7F8B55B4212F05B9003AE5D7 /* TokenDWalletTemplate.entitlements */,
				7FA0114421C961FE00CA5586 /* acknowledgements.markdown */,
				E9908EC321079EF200A0EA1C /* APIConfiguration.plist */,
				7FF675F920BD98630074E9A8 /* Info.plist */,
				7FF675F720BD98630074E9A8 /* LaunchScreen.storyboard */,
				717D7E672101F58000791410 /* Assets.xcassets */,
				DBB5659D21F771140066B5E5 /* Base.lproj */,
			);
			path = Resources;
			sourceTree = "<group>";
		};
		7FF675FA20BD98630074E9A8 /* Sources */ = {
			isa = PBXGroup;
			children = (
				DBAF878221EF8E9F005423A0 /* LocKey.swift */,
				7FB9E48020C06FB6005BFE0E /* Controllers */,
				7FF6760120BD99BD0074E9A8 /* Default */,
				7FB9E46D20BEB67B005BFE0E /* FlowControllers */,
				7FF675FB20BD98630074E9A8 /* Scenes */,
				7FF6761B20BDA0F00074E9A8 /* Shared */,
			);
			path = Sources;
			sourceTree = "<group>";
		};
		7FF675FB20BD98630074E9A8 /* Scenes */ = {
			isa = PBXGroup;
			children = (
				DBED5201228C334B0040632E /* AssetPicker */,
				DB1AFBA321C9334900D87D5D /* AuthenticatorAuth */,
				E9063E9A20F669D300A5B343 /* BalanceHeaderWithPicker */,
				7F967FD0212DB624005527EA /* BiometricsAuth */,
				DB76E3A722940DEB00DA0BA8 /* Chart */,
				7F6A8481210A000F00B7FE6B /* Confirmation */,
				716DCBF720F371F700A8F192 /* CreateOffer */,
				E9A5CBD1211B333F009112CA /* Dashboard */,
				E980D85120D1265A00C53841 /* DepositScene */,
				E91131DE20C5329E00A8AC4D /* ExploreTokens */,
				DB5A3BB721C1551D00520604 /* Fees */,
				7FB432BA227C451600422746 /* Limits */,
				7FA0114621C964F900CA5586 /* MarkdownViewer */,
				710E85F32105E1AA007204D4 /* ReceiveAddress */,
				7F7187142138470100F5C0BD /* RecoverySeed */,
				DBED51E6228AE68E0040632E /* SaleInvest */,
				7FB4352D228586D000422746 /* SaleDetails */,
				7FB434FD2282D2B800422746 /* SaleOverview */,
				719AAFC92142AEB600279B9D /* Sales */,
				DB59380B226DD77400C8997C /* SendPaymentAmount */,
				DB59382C226E09CA00C8997C /* SendPaymentDestination */,
				713D683C20FF9552009FEBA3 /* Settings */,
				7F2A7E2120F62937007F8CF8 /* SideMenu */,
				7FF6760220BD9B130074E9A8 /* SignIn */,
				7FB4351D2283167500422746 /* TabsContainer */,
				E911320620C6D0A300A8AC4D /* TokenDetails */,
				7F74960F226081C20065EE8E /* TradeOffers */,
				7F7495ED225CF9740065EE8E /* TradesList */,
				71136AF92134433E00D83DD3 /* TransactionDetails */,
				E93F074820D7C866000C0991 /* TransactionsList */,
				7F967F942125985A005527EA /* UpdatePassword */,
				7FEB45B520DD4129001CA31C /* VerifyEmail */,
				7F0F36B020E2695200E906D5 /* WalletRecovery */,
			);
			path = Scenes;
			sourceTree = "<group>";
		};
		7FF6760120BD99BD0074E9A8 /* Default */ = {
			isa = PBXGroup;
			children = (
				7FF675FC20BD98630074E9A8 /* AppDelegate.swift */,
				7F8B55B2212EDAE4003AE5D7 /* main.swift */,
			);
			path = Default;
			sourceTree = "<group>";
		};
		7FF6760220BD9B130074E9A8 /* SignIn */ = {
			isa = PBXGroup;
			children = (
				7FF6761420BDA0910074E9A8 /* RegisterSceneConfigurator.swift */,
				7FF6761320BDA0910074E9A8 /* RegisterSceneInteractor.swift */,
				7FF6761120BDA0910074E9A8 /* RegisterSceneModels.swift */,
				7FF6760F20BDA0910074E9A8 /* RegisterScenePresenter.swift */,
				7FF6761020BDA0910074E9A8 /* RegisterSceneRouting.swift */,
				7FF6761220BDA0910074E9A8 /* RegisterSceneViewController.swift */,
				7FF6761F20BDBB5C0074E9A8 /* Views */,
				7FF6762020BDBB6A0074E9A8 /* Workers */,
			);
			path = SignIn;
			sourceTree = "<group>";
		};
		7FF6761B20BDA0F00074E9A8 /* Shared */ = {
			isa = PBXGroup;
			children = (
				7FABEA6A20FD08D10005E751 /* Controllers */,
				7FF6761C20BDA0F50074E9A8 /* Extensions */,
				E929EA5F20CE8AE200835EA7 /* Protocols */,
				E9A5CBC52119DFFB009112CA /* Scenes */,
				7FB9E46A20BEB3BF005BFE0E /* Theme */,
				7FF6762320BDBBE00074E9A8 /* ViewControllers */,
				E980D86820D12F9D00C53841 /* Views */,
				E980D84520CFF20D00C53841 /* Workers */,
			);
			path = Shared;
			sourceTree = "<group>";
		};
		7FF6761C20BDA0F50074E9A8 /* Extensions */ = {
			isa = PBXGroup;
			children = (
				E980D87120D1785B00C53841 /* Array+IndexInBounds.swift */,
				DBED51CE2280360D0040632E /* Array+IndexOf.swift */,
				E911320320C6A21F00A8AC4D /* Array+RemoveObject.swift */,
				E980D84D20CFF64400C53841 /* BehaviorRelay+EmitValue.swift */,
				7F3D002C2181FD92002D7F53 /* Bundle+Version.swift */,
				710D30A92114A3B1007BCCB0 /* Hashable+Iterate.swift */,
				E9BA0BF620C8189000CE5708 /* NumberFormatter+Decimal.swift */,
				7F2A7E1F20F627C9007F8CF8 /* SideMenuController+RootContent.swift */,
				7FB9E47820BED04F005BFE0E /* SnapKit+Extension.swift */,
				DBB565A221F789820066B5E5 /* String+Index.swift */,
				7FF6761D20BDA10C0074E9A8 /* String+QueueLabel.swift */,
				E980D84320CF0AD300C53841 /* TokenDSDK.Asset+Identifier.swift */,
				E9A5CBA821188004009112CA /* TokenDWallet.PublicKey+base32EncodedString.swift */,
				7FF896EB21ADAF60001A5D48 /* UIColor+Hex.swift */,
				E9063E8920F63FEC00A5B343 /* UIColor+Interpolation.swift */,
				7FB9E47A20C01455005BFE0E /* UIImage+ButtonImage.swift */,
				DBA0EFAF21C0041700A99325 /* UIResponder+First.swift */,
				E980D86B20D1323000C53841 /* UISegmentedControl+FillWithSegments.swift */,
				7FB432B82279CED700422746 /* UITableView+LastCell.swift */,
				E91131F920C56FC700A8AC4D /* UIView+Loading.swift */,
				E9063E8B20F640E600A5B343 /* UIViewController+ChildViewController.swift */,
				E91131EF20C5485900A8AC4D /* UIViewController+Nib.swift */,
			);
			path = Extensions;
			sourceTree = "<group>";
		};
		7FF6761F20BDBB5C0074E9A8 /* Views */ = {
			isa = PBXGroup;
			children = (
				7FC88B84216609C600BED021 /* RegisterSceneAggreeOnTermsView.swift */,
				7FC88B822166097C00BED021 /* RegisterSceneFieldView.swift */,
				7FABEA5620FD08800005E751 /* RegisterSceneView.swift */,
			);
			path = Views;
			sourceTree = "<group>";
		};
		7FF6762020BDBB6A0074E9A8 /* Workers */ = {
			isa = PBXGroup;
			children = (
				7F967FCE212D79B5005527EA /* RegisterSceneLocalSignInWorker.swift */,
				7FB9E47E20C06D7C005BFE0E /* RegisterSceneRegisterWorker.swift */,
				DB990C3121E4E86600D041BE /* RegisterSceneSignUpBuilderProtocol.swift */,
				7FB9E47C20C06C2E005BFE0E /* RegisterSceneWorkersProtocols.swift */,
			);
			path = Workers;
			sourceTree = "<group>";
		};
		7FF6762320BDBBE00074E9A8 /* ViewControllers */ = {
			isa = PBXGroup;
			children = (
				E9063E8720F6381C00A5B343 /* FlexibleHeaderContainerViewController.swift */,
				7FB9E47620BECDBB005BFE0E /* NavigationController.swift */,
				7FF6762420BDBBF40074E9A8 /* RootNavigationViewController.swift */,
				71A9B7492136ABA7003CCC34 /* QR */,
			);
			path = ViewControllers;
			sourceTree = "<group>";
		};
		7FF896E821ADAE65001A5D48 /* TokenColoringProvider */ = {
			isa = PBXGroup;
			children = (
				7FF896E921ADAE8F001A5D48 /* TokenColoringProvider.swift */,
			);
			path = TokenColoringProvider;
			sourceTree = "<group>";
		};
		7FF896ED21AEBC79001A5D48 /* TermsInfoProvider */ = {
			isa = PBXGroup;
			children = (
				7FF896EE21AEBCA7001A5D48 /* TermsInfoProvider.swift */,
			);
			path = TermsInfoProvider;
			sourceTree = "<group>";
		};
		DB1AFBA321C9334900D87D5D /* AuthenticatorAuth */ = {
			isa = PBXGroup;
			children = (
				DB1AFBA921C9338300D87D5D /* AuthenticatorAuthConfigurator.swift */,
				DB1AFBA821C9338300D87D5D /* AuthenticatorAuthInteractor.swift */,
				DB1AFBA621C9338300D87D5D /* AuthenticatorAuthModels.swift */,
				DB1AFBA421C9338300D87D5D /* AuthenticatorAuthPresenter.swift */,
				DB1AFBA521C9338300D87D5D /* AuthenticatorAuthRouting.swift */,
				DB1AFBA721C9338300D87D5D /* AuthenticatorAuthViewController.swift */,
				DB1AFBB121C9354B00D87D5D /* Views */,
				DB1AFBB021C9354200D87D5D /* Workers */,
			);
			path = AuthenticatorAuth;
			sourceTree = "<group>";
		};
		DB1AFBB021C9354200D87D5D /* Workers */ = {
			isa = PBXGroup;
			children = (
				DB1AFBB221C9357900D87D5D /* AuthRequestWorker.swift */,
				DB1AFBB621C9577200D87D5D /* AuthRequestQRCodeGenerator.swift */,
				DB71308221CA7FEA00234C12 /* AuthAppAvailibilityChecker.swift */,
				DB71308621CAA23200234C12 /* AuthRequestKeyFetcher.swift */,
				DB71308821CAA71E00234C12 /* AuthRequestBuilder.swift */,
				DB7242B821CBC43200D55EB9 /* DownloadUrlFetcher.swift */,
			);
			path = Workers;
			sourceTree = "<group>";
		};
		DB1AFBB121C9354B00D87D5D /* Views */ = {
			isa = PBXGroup;
			children = (
				DB1AFBB421C953A000D87D5D /* AuthenticatorAuthQRCell.swift */,
				DB71308421CA84D500234C12 /* AuthenticatorAuthActionCell.swift */,
			);
			path = Views;
			sourceTree = "<group>";
		};
		DB59380B226DD77400C8997C /* SendPaymentAmount */ = {
			isa = PBXGroup;
			children = (
				DB59381B226DD77400C8997C /* SendPaymentAmountConfigurator.swift */,
				DB59380F226DD77400C8997C /* SendPaymentAmountInteractor.swift */,
				DB59380C226DD77400C8997C /* SendPaymentAmountModels.swift */,
				DB59380D226DD77400C8997C /* SendPaymentAmountPresenter.swift */,
				DB59380E226DD77400C8997C /* SendPaymentAmountRouting.swift */,
				DB593816226DD77400C8997C /* SendPaymentAmountViewController.swift */,
				DB593817226DD77400C8997C /* Views */,
				DB593810226DD77400C8997C /* Workers */,
			);
			path = SendPaymentAmount;
			sourceTree = "<group>";
		};
		DB593810226DD77400C8997C /* Workers */ = {
			isa = PBXGroup;
			children = (
				DB593814226DD77400C8997C /* SendPaymentAmountAmountFormatter.swift */,
				DB593812226DD77400C8997C /* SendPaymentAmountFeeLoader.swift */,
				DB593813226DD77400C8997C /* SendPaymentAmountsBalanceDetailsLoader.swift */,
				DBED51E422899BA70040632E /* SendPaymentAmountFeeOverviewer.swift */,
			);
			path = Workers;
			sourceTree = "<group>";
		};
		DB593817226DD77400C8997C /* Views */ = {
			isa = PBXGroup;
			children = (
				DB593819226DD77400C8997C /* SendPaymentAmountBalanceView.swift */,
				DB593818226DD77400C8997C /* SendPaymentAmountEnterAmountView.swift */,
				DB593841226F4C2B00C8997C /* SendPaymentAmountTitleTextEditView.swift */,
			);
			path = Views;
			sourceTree = "<group>";
		};
		DB59382C226E09CA00C8997C /* SendPaymentDestination */ = {
			isa = PBXGroup;
			children = (
				DB593832226E0A0600C8997C /* SendPaymentDestinationConfigurator.swift */,
				DB593831226E0A0600C8997C /* SendPaymentDestinationInteractor.swift */,
				DB59382F226E0A0600C8997C /* SendPaymentDestinationModels.swift */,
				DB59382D226E0A0600C8997C /* SendPaymentDestinationPresenter.swift */,
				DB59382E226E0A0600C8997C /* SendPaymentDestinationRouting.swift */,
				DB593830226E0A0600C8997C /* SendPaymentDestinationViewController.swift */,
				DB593839226E0A0F00C8997C /* Views */,
				DB59383A226E0A1600C8997C /* Workers */,
			);
			path = SendPaymentDestination;
			sourceTree = "<group>";
		};
		DB593839226E0A0F00C8997C /* Views */ = {
			isa = PBXGroup;
			children = (
				DB5938452270A1DF00C8997C /* SendPaymentDestinationContactCell.swift */,
				DBED51D02280835B0040632E /* SendPaymentDestinationEmptyCell.swift */,
				DB59383B226E0AD200C8997C /* SendPaymentDestinationRecipientAddressView.swift */,
			);
			path = Views;
			sourceTree = "<group>";
		};
		DB59383A226E0A1600C8997C /* Workers */ = {
			isa = PBXGroup;
			children = (
				DB59383D226E0AEC00C8997C /* SendPaymentDestinationRecipientAddressResolver.swift */,
				DB59383E226E0AEC00C8997C /* WithdrawRecipientAddressResolver.swift */,
				DB593843227095F800C8997C /* SendPaymentDestinationContactsFethcer.swift */,
			);
			path = Workers;
			sourceTree = "<group>";
		};
		DB5938682273190A00C8997C /* PasswordValidator */ = {
			isa = PBXGroup;
			children = (
				DB5938692273192500C8997C /* PasswordValidator.swift */,
			);
			path = PasswordValidator;
			sourceTree = "<group>";
		};
		DB5A3BB721C1551D00520604 /* Fees */ = {
			isa = PBXGroup;
			children = (
				DB5A3BBD21C1554600520604 /* FeesConfigurator.swift */,
				DB5A3BBC21C1554600520604 /* FeesInteractor.swift */,
				DB5A3BBA21C1554600520604 /* FeesModels.swift */,
				DB5A3BB821C1554600520604 /* FeesPresenter.swift */,
				DB5A3BB921C1554600520604 /* FeesRouting.swift */,
				DB5A3BBB21C1554600520604 /* FeesViewController.swift */,
				DB6CFC6921C4106E00160448 /* Views */,
				DB5A3BC721C158FE00520604 /* Workers */,
			);
			path = Fees;
			sourceTree = "<group>";
		};
		DB5A3BC721C158FE00520604 /* Workers */ = {
			isa = PBXGroup;
			children = (
				DB27961521C2B98600106B0C /* FeeDataFormatter.swift */,
				DB5A3BC821C1593800520604 /* FeeSectionProvider.swift */,
			);
			path = Workers;
			sourceTree = "<group>";
		};
		DB6CFC6921C4106E00160448 /* Views */ = {
			isa = PBXGroup;
			children = (
				DB6CFC6A21C410CD00160448 /* TitleValueView.swift */,
			);
			path = Views;
			sourceTree = "<group>";
		};
		DB76E3A722940DEB00DA0BA8 /* Chart */ = {
			isa = PBXGroup;
			children = (
				DB76E3AD22940E0900DA0BA8 /* ChartConfigurator.swift */,
				DB76E3AC22940E0900DA0BA8 /* ChartInteractor.swift */,
				DB76E3AA22940E0900DA0BA8 /* ChartModels.swift */,
				DB76E3A822940E0900DA0BA8 /* ChartPresenter.swift */,
				DB76E3A922940E0900DA0BA8 /* ChartRouting.swift */,
				DB76E3AB22940E0900DA0BA8 /* ChartViewController.swift */,
				DB76E3BF22944B7300DA0BA8 /* Views */,
				DB76E3B42294121500DA0BA8 /* Workers */,
			);
			path = Chart;
			sourceTree = "<group>";
		};
		DB76E3B42294121500DA0BA8 /* Workers */ = {
			isa = PBXGroup;
			children = (
				DB76E3B922942E2400DA0BA8 /* ChartAmountFormatter.swift */,
				DB76E3BD22942FF900DA0BA8 /* ChartChartDateFormatter.swift */,
				DB76E3B722941F2500DA0BA8 /* ChartDataProvider.swift */,
				DB76E3BB22942E5700DA0BA8 /* ChartDateFormatter.swift */,
			);
			path = Workers;
			sourceTree = "<group>";
		};
		DB76E3BF22944B7300DA0BA8 /* Views */ = {
			isa = PBXGroup;
			children = (
				DB76E3C022944B9200DA0BA8 /* ChartEmptyView.swift */,
			);
			path = Views;
			sourceTree = "<group>";
		};
		DBB5659D21F771140066B5E5 /* Base.lproj */ = {
			isa = PBXGroup;
			children = (
				DBB5659E21F771140066B5E5 /* Localizable.strings */,
			);
			path = Base.lproj;
			sourceTree = "<group>";
		};
		DBED51E02285C63A0040632E /* Workers */ = {
			isa = PBXGroup;
			children = (
				DBED51E12285C65F0040632E /* RecoverySeedSignUpWorker.swift */,
			);
			path = Workers;
			sourceTree = "<group>";
		};
		DBED51E6228AE68E0040632E /* SaleInvest */ = {
			isa = PBXGroup;
			children = (
				DBED51EC228AE6B50040632E /* SaleInvestConfigurator.swift */,
				DBED51EB228AE6B50040632E /* SaleInvestInteractor.swift */,
				DBED51E9228AE6B50040632E /* SaleInvestModels.swift */,
				DBED51E7228AE6B50040632E /* SaleInvestPresenter.swift */,
				DBED51E8228AE6B50040632E /* SaleInvestRouting.swift */,
				DBED51EA228AE6B50040632E /* SaleInvestViewController.swift */,
				DBED51F4228AE71D0040632E /* Workers */,
			);
			path = SaleInvest;
			sourceTree = "<group>";
		};
		DBED51F4228AE71D0040632E /* Workers */ = {
			isa = PBXGroup;
			children = (
				DBED51FB228B09DB0040632E /* SaleInvesInvestedAmountFormatter.swift */,
				DBED51FF228B10940040632E /* SaleInvestAmountFormatter.swift */,
				DBED51FD228B0C930040632E /* SaleInvestCancelIvestWorker.swift */,
				DBED51F7228AF42F0040632E /* SaleInvestDataProvider.swift */,
			);
			path = Workers;
			sourceTree = "<group>";
		};
		DBED5201228C334B0040632E /* AssetPicker */ = {
			isa = PBXGroup;
			children = (
				DBED5207228C33900040632E /* AssetPickerConfigurator.swift */,
				DBED5206228C33900040632E /* AssetPickerInteractor.swift */,
				DBED5204228C33900040632E /* AssetPickerModels.swift */,
				DBED5202228C33900040632E /* AssetPickerPresenter.swift */,
				DBED5203228C33900040632E /* AssetPickerRouting.swift */,
				DBED5205228C33900040632E /* AssetPickerViewController.swift */,
				DBED520E228C33EB0040632E /* Views */,
				DBED520F228C33F40040632E /* Workers */,
			);
			path = AssetPicker;
			sourceTree = "<group>";
		};
		DBED520E228C33EB0040632E /* Views */ = {
			isa = PBXGroup;
			children = (
				DBED5212228C3CB00040632E /* AssetPickerAssetCell.swift */,
				DBED5216228C51D60040632E /* AssetPickerEmptyView.swift */,
			);
			path = Views;
			sourceTree = "<group>";
		};
		DBED520F228C33F40040632E /* Workers */ = {
			isa = PBXGroup;
			children = (
				DBED5214228C4A5D0040632E /* AssetPickerAmountFormatter.swift */,
				DBED5210228C34620040632E /* AssetPickerAssetsFetcher.swift */,
			);
			path = Workers;
			sourceTree = "<group>";
		};
		E9063E9A20F669D300A5B343 /* BalanceHeaderWithPicker */ = {
			isa = PBXGroup;
			children = (
				E9063E9320F669D000A5B343 /* BalanceHeaderWithPickerConfigurator.swift */,
				E9063E9120F669D000A5B343 /* BalanceHeaderWithPickerInteractor.swift */,
				E9063E9020F669D000A5B343 /* BalanceHeaderWithPickerModels.swift */,
				E9063E8E20F669D000A5B343 /* BalanceHeaderWithPickerPresenter.swift */,
				E9063E8F20F669D000A5B343 /* BalanceHeaderWithPickerRouting.swift */,
				E9063E9220F669D000A5B343 /* BalanceHeaderWithPickerView.swift */,
				E9063E9B20F7677400A5B343 /* Workers */,
			);
			path = BalanceHeaderWithPicker;
			sourceTree = "<group>";
		};
		E9063E9B20F7677400A5B343 /* Workers */ = {
			isa = PBXGroup;
			children = (
				E9063EA220F771E800A5B343 /* BalanceHeaderWithPickerAmountFormatter.swift */,
				E9063EA020F771CA00A5B343 /* BalanceHeaderWithPickerAmountFormatterProtocol.swift */,
				E9063E9E20F767B200A5B343 /* BalanceHeaderWithPickerBalancesFetcher.swift */,
				E9063E9C20F7679600A5B343 /* BalanceHeaderWithPickerBalancesFetcherProtocol.swift */,
				E9063EA420F7D38000A5B343 /* BalanceHeaderWithPickerRateProviderProtocol.swift */,
			);
			path = Workers;
			sourceTree = "<group>";
		};
		E91131DE20C5329E00A8AC4D /* ExploreTokens */ = {
			isa = PBXGroup;
			children = (
				E91131E420C532AC00A8AC4D /* ExploreTokensConfigurator.swift */,
				E91131E320C532AC00A8AC4D /* ExploreTokensInteractor.swift */,
				E91131E120C532AC00A8AC4D /* ExploreTokensModels.swift */,
				E91131DF20C532AC00A8AC4D /* ExploreTokensPresenter.swift */,
				E91131E020C532AC00A8AC4D /* ExploreTokensRouting.swift */,
				E91131E220C532AC00A8AC4D /* ExploreTokensViewController.swift */,
				E91131F120C5488000A8AC4D /* Views */,
				E91131F420C554B600A8AC4D /* Workers */,
			);
			path = ExploreTokens;
			sourceTree = "<group>";
		};
		E91131F120C5488000A8AC4D /* Views */ = {
			isa = PBXGroup;
			children = (
				E91131F220C548A700A8AC4D /* ExploreTokensTableViewCell.swift */,
			);
			path = Views;
			sourceTree = "<group>";
		};
		E91131F420C554B600A8AC4D /* Workers */ = {
			isa = PBXGroup;
			children = (
				E91131FB20C5804E00A8AC4D /* ExploreTokensSceneBalanceCreatorProtocol.swift */,
				E91131F720C5610700A8AC4D /* ExploreTokensSceneTokensFetcher.swift */,
				E91131F520C55E7A00A8AC4D /* ExploreTokensSceneTokensFetcherProtocol.swift */,
				7FF896E421ADABF1001A5D48 /* ExploreTokensTokenColoringProviderProtocol.swift */,
			);
			path = Workers;
			sourceTree = "<group>";
		};
		E911320620C6D0A300A8AC4D /* TokenDetails */ = {
			isa = PBXGroup;
			children = (
				E911320C20C6D0D800A8AC4D /* TokenDetailsConfigurator.swift */,
				E911320B20C6D0D800A8AC4D /* TokenDetailsInteractor.swift */,
				E911320920C6D0D800A8AC4D /* TokenDetailsModels.swift */,
				E911320720C6D0D800A8AC4D /* TokenDetailsPresenter.swift */,
				E911320820C6D0D800A8AC4D /* TokenDetailsRouting.swift */,
				E911320A20C6D0D800A8AC4D /* TokenDetailsViewController.swift */,
				E911321320C6D86A00A8AC4D /* Views */,
				E911321620C6FFAF00A8AC4D /* Workers */,
			);
			path = TokenDetails;
			sourceTree = "<group>";
		};
		E911321320C6D86A00A8AC4D /* Views */ = {
			isa = PBXGroup;
			children = (
				E941677A20C80239008E744B /* TokenDetailsTokenSummaryCell.swift */,
				E9BA0BF020C80BA300CE5708 /* TokenDetailsTokenDocumentCell.swift */,
			);
			path = Views;
			sourceTree = "<group>";
		};
		E911321620C6FFAF00A8AC4D /* Workers */ = {
			isa = PBXGroup;
			children = (
				E9BA0BF420C817AF00CE5708 /* TokenDetailsAmountFormatter.swift */,
				E9908ECD210887FC00A0EA1C /* TokenDetailsDocumentURLBuilder.swift */,
				E9908ECB2108879B00A0EA1C /* TokenDetailsDocumentURLBuilderProtocol.swift */,
				E911321920C7009E00A8AC4D /* TokenDetailsFetcher.swift */,
				E911321720C6FFFC00A8AC4D /* TokenDetailsFetcherProtocol.swift */,
				E980D84A20CFF36600C53841 /* TokenDetailsSceneBalanceCreatorProtocol.swift */,
				7FF896E621ADACFE001A5D48 /* TokenDetailsTokenColoringProviderProtocol.swift */,
			);
			path = Workers;
			sourceTree = "<group>";
		};
		E929EA5F20CE8AE200835EA7 /* Protocols */ = {
			isa = PBXGroup;
			children = (
				E91131ED20C5482C00A8AC4D /* CellViewModelProtocol.swift */,
				DB09402E2266322A00A9992A /* DecimalFloorRoundingBehavior.swift */,
			);
			path = Protocols;
			sourceTree = "<group>";
		};
		E92F1BB72136DCEA00D4695E /* Views */ = {
			isa = PBXGroup;
			children = (
				E92F1BB82136DD0C00D4695E /* CreateOfferEnterAmountView.swift */,
				E92F1BCA2138385200D4695E /* CreateOfferTotalView.swift */,
			);
			path = Views;
			sourceTree = "<group>";
		};
		E92F1BBA21372A7B00D4695E /* Workers */ = {
			isa = PBXGroup;
			children = (
				E92F1BCE2138418A00D4695E /* CreateOfferAmountFormatter.swift */,
				E92F1BCC2138410800D4695E /* CreateOfferAmountFormatterProtocol.swift */,
				E92F1BD521386C8400D4695E /* CreateOfferFeeLoaderProtocol.swift */,
				E92F1BD721386D0600D4695E /* CreateOfferFeeLoader.swift */,
			);
			path = Workers;
			sourceTree = "<group>";
		};
		E92F1BD2213869CD00D4695E /* FeeLoader */ = {
			isa = PBXGroup;
			children = (
				E92F1BD3213869D600D4695E /* FeeLoader.swift */,
			);
			path = FeeLoader;
			sourceTree = "<group>";
		};
		E92F1BDC2139B72400D4695E /* Recovered References */ = {
			isa = PBXGroup;
			children = (
			);
			name = "Recovered References";
			sourceTree = "<group>";
		};
		E92F1BF12139B77C00D4695E /* Chart */ = {
			isa = PBXGroup;
			children = (
				E92F1BF22139B77C00D4695E /* ChartView.swift */,
				E92F1BF32139B77C00D4695E /* TradeChartCard.swift */,
			);
			path = Chart;
			sourceTree = "<group>";
		};
		E92F1BF42139B77C00D4695E /* OrderBook */ = {
			isa = PBXGroup;
			children = (
				E92F1BF52139B77C00D4695E /* OrderBookCard.swift */,
				E92F1BF92139B77C00D4695E /* OrderBookTableView.swift */,
				E92F1BF62139B77C00D4695E /* OrderBookTableViewBuyCell.swift */,
				E92F1BF82139B77C00D4695E /* OrderBookTableViewCellModel.swift */,
				E92F1BF72139B77C00D4695E /* OrderBookTableViewSellCell.swift */,
			);
			path = OrderBook;
			sourceTree = "<group>";
		};
		E93F074820D7C866000C0991 /* TransactionsList */ = {
			isa = PBXGroup;
			children = (
				E93F074E20D7C87F000C0991 /* TransactionsListConfigurator.swift */,
				E93F074D20D7C87F000C0991 /* TransactionsListInteractor.swift */,
				E93F074B20D7C87F000C0991 /* TransactionsListModels.swift */,
				E93F074920D7C87F000C0991 /* TransactionsListPresenter.swift */,
				E93F074A20D7C87F000C0991 /* TransactionsListRouting.swift */,
				E93F074C20D7C87F000C0991 /* TransactionsListViewController.swift */,
				E93F075520D7D85A000C0991 /* Views */,
				E93F075620D7D85D000C0991 /* Workers */,
			);
			path = TransactionsList;
			sourceTree = "<group>";
		};
		E93F075520D7D85A000C0991 /* Views */ = {
			isa = PBXGroup;
			children = (
				E93F075720D7D885000C0991 /* TransactionsListTableViewCell.swift */,
			);
			path = Views;
			sourceTree = "<group>";
		};
		E93F075620D7D85D000C0991 /* Workers */ = {
			isa = PBXGroup;
			children = (
				DB72EBE9225CF05400A50A07 /* TransactionListActionProvider.swift */,
				7FA02BD7215923C3005C1BE4 /* TransactionsListAmountFormatter.swift */,
				E93F076120D7F730000C0991 /* TransactionsListSceneDateFormatter.swift */,
				E93F075D20D7F2DC000C0991 /* TransactionsListSceneDateFormatterProtocol.swift */,
				E9063E8220E7C55000A5B343 /* TransactionsListSceneRateProviderProtocol.swift */,
				E93F075920D7E8BA000C0991 /* TransactionsListSceneTransactionsFetcherProtocol.swift */,
				E9A5CBC02119A4EF009112CA /* TransactionsFetchers */,
			);
			path = Workers;
			sourceTree = "<group>";
		};
		E980D84520CFF20D00C53841 /* Workers */ = {
			isa = PBXGroup;
			children = (
				71787397212481E70009C5EE /* AmountConverter */,
				7FA02BD6215920D3005C1BE4 /* AmountFormatter */,
				E9908EED2110798500A0EA1C /* BalanceBinder */,
				E980D84C20CFF62100C53841 /* BalanceCreator */,
				E9A5CBFC211DE0C6009112CA /* BalancesFetcher */,
				7FC88B7D2162552100BED021 /* ChartCardValueFormatter */,
				7FEA09BA2134462E0037F25F /* ClientRedirections */,
				E92F1BD2213869CD00D4695E /* FeeLoader */,
				DB5938682273190A00C8997C /* PasswordValidator */,
				E980D86320D1287400C53841 /* QRCodeGenerator */,
				E9BCDD7421243C7C00EB0DF2 /* RateProvider */,
				7FF896ED21AEBC79001A5D48 /* TermsInfoProvider */,
				7FF896E821ADAE65001A5D48 /* TokenColoringProvider */,
			);
			path = Workers;
			sourceTree = "<group>";
		};
		E980D84C20CFF62100C53841 /* BalanceCreator */ = {
			isa = PBXGroup;
			children = (
				E980D84820CFF2C600C53841 /* BalanceCreator.swift */,
				E980D84620CFF24500C53841 /* BalanceCreatorProtocol.swift */,
			);
			path = BalanceCreator;
			sourceTree = "<group>";
		};
		E980D85120D1265A00C53841 /* DepositScene */ = {
			isa = PBXGroup;
			children = (
				E980D85720D1267900C53841 /* DepositSceneConfigurator.swift */,
				E980D85620D1267900C53841 /* DepositSceneInteractor.swift */,
				E980D85420D1267900C53841 /* DepositSceneModels.swift */,
				E980D85220D1267900C53841 /* DepositScenePresenter.swift */,
				E980D85320D1267900C53841 /* DepositSceneRouting.swift */,
				E980D85520D1267900C53841 /* DepositSceneViewController.swift */,
				E980D85F20D127B200C53841 /* Workers */,
			);
			path = DepositScene;
			sourceTree = "<group>";
		};
		E980D85F20D127B200C53841 /* Workers */ = {
			isa = PBXGroup;
			children = (
				E93F074220D30716000C0991 /* DepositSceneAddressManager.swift */,
				E93F074020D306F1000C0991 /* DepositSceneAddressManagerProtocol.swift */,
				E980D87320D1830800C53841 /* DepositSceneAssetsFetcher.swift */,
				E980D86F20D170DC00C53841 /* DepositSceneAssetsFetcherProtocol.swift */,
				E93F074620D3F160000C0991 /* DepositSceneDateFormatter.swift */,
				E93F074420D3F13D000C0991 /* DepositSceneDateFormatterProtocol.swift */,
				E980D86D20D1702400C53841 /* DepositSceneQRCodeGeneratorProtocol.swift */,
				DB8C4064222853060018148E /* DepositSceneErrorFormatter.swift */,
			);
			path = Workers;
			sourceTree = "<group>";
		};
		E980D86320D1287400C53841 /* QRCodeGenerator */ = {
			isa = PBXGroup;
			children = (
				E980D86420D1289400C53841 /* QRCodeGenerationOperation.swift */,
				71A9E0502108AAC20024A0FE /* QRCodeGenerator.swift */,
			);
			path = QRCodeGenerator;
			sourceTree = "<group>";
		};
		E980D86820D12F9D00C53841 /* Views */ = {
			isa = PBXGroup;
			children = (
				E980D86920D12FB100C53841 /* HorizontalPicker.swift */,
				7FABEA832100D44E0005E751 /* ScrollableStackView.swift */,
				7FEB45C320DD430A001CA31C /* SharedViewsBuilder.swift */,
				E9EEA29320FF676300419ABA /* TableViewStickyHeader.swift */,
				7F6A845E2105F92100B7FE6B /* TextFieldView.swift */,
				DB72EBEB225F413100A50A07 /* TitleValueCell.swift */,
				710E86122105ECAD007204D4 /* BXFStaticTableView */,
				7F7495FA225E018F0065EE8E /* DynamicTableView */,
				7F74963E2260A8E00065EE8E /* TradeViews */,
			);
			path = Views;
			sourceTree = "<group>";
		};
		E9908EC721079FF300A0EA1C /* APIConfiguration */ = {
			isa = PBXGroup;
			children = (
				E9908EC82107A02300A0EA1C /* APIConfigurationFetcher.swift */,
				E9908EC521079F4A00A0EA1C /* APIConfigurationModel.swift */,
			);
			path = APIConfiguration;
			sourceTree = "<group>";
		};
		E9908ED12108933900A0EA1C /* Repos */ = {
			isa = PBXGroup;
			children = (
				E980D88820D28FC500C53841 /* AccountRepo.swift */,
				E9BCDD642123586800EB0DF2 /* AssetPairsRepo.swift */,
				E99D213620CB144E005023D7 /* AssetsRepo.swift */,
				E980D84F20CFFBC700C53841 /* BalancesRepo.swift */,
				E9908EDE2108FA1C00A0EA1C /* NetworkInfoRepo.swift */,
				E9A5CBC32119A64C009112CA /* PendingOffersRepo.swift */,
				7FA02BD22158F855005C1BE4 /* SalesRepo.swift */,
				DB835F76220D8A25006672C7 /* TransactionsHistoryRepo.swift */,
				7FF5AE4E215BCC450066A2ED /* WalletRepo.swift */,
			);
			path = Repos;
			sourceTree = "<group>";
		};
		E9908EE9210F21EA00A0EA1C /* Managers */ = {
			isa = PBXGroup;
			children = (
				E911320120C6A12100A8AC4D /* ApplicationEventsController.swift */,
				E9908EE5210F0BEC00A0EA1C /* ExternalSystemBalancesManager.swift */,
				E91131FF20C69E5D00A8AC4D /* KeyboardController.swift */,
				DB16017E21F600FB00CD3DA4 /* LocalizationManager.swift */,
				7F967FC4212C41EE005527EA /* SettingsManager.swift */,
				E9908EE7210F176400A0EA1C /* TransactionSender.swift */,
				E92F1BBB21381E5E00D4695E /* UserDataManager.swift */,
				7F967FC6212C4F61005527EA /* KeychainManager */,
				7F967FCB212C7CB8005527EA /* UserDataManager */,
			);
			path = Managers;
			sourceTree = "<group>";
		};
		E9908EEC210F25E900A0EA1C /* Providers */ = {
			isa = PBXGroup;
			children = (
				E9908EE02109D6C900A0EA1C /* KeychainDataProvider.swift */,
				E9908ED22108935E00A0EA1C /* TFADataProvider.swift */,
				E9908ECF21088D3200A0EA1C /* UserDataProvider.swift */,
			);
			path = Providers;
			sourceTree = "<group>";
		};
		E9908EED2110798500A0EA1C /* BalanceBinder */ = {
			isa = PBXGroup;
			children = (
				E9908EF0211079F300A0EA1C /* BalanceBinder.swift */,
				E9908EEE2110799B00A0EA1C /* BalanceBinderProtocol.swift */,
			);
			path = BalanceBinder;
			sourceTree = "<group>";
		};
		E9A5CBC02119A4EF009112CA /* TransactionsFetchers */ = {
			isa = PBXGroup;
			children = (
				DB1B2F30216E25A40081EB1D /* TransactionsListSalesFetcher.swift */,
				E93F076820D91357000C0991 /* TransactionsListScenePaymentsFetcher.swift */,
				E9A5CBC12119A594009112CA /* TransactionsListScenePendingOffersFetcher.swift */,
				E9A5CBE2211B6C88009112CA /* TransactionsListScenePreviewTransactionsFetcher.swift */,
			);
			path = TransactionsFetchers;
			sourceTree = "<group>";
		};
		E9A5CBC52119DFFB009112CA /* Scenes */ = {
			isa = PBXGroup;
			children = (
				E9A5CBC62119E01D009112CA /* SharedSceneBuilder.swift */,
			);
			path = Scenes;
			sourceTree = "<group>";
		};
		E9A5CBD1211B333F009112CA /* Dashboard */ = {
			isa = PBXGroup;
			children = (
				E9A5CBD7211B338C009112CA /* DashboardConfigurator.swift */,
				E9A5CBD6211B338C009112CA /* DashboardInteractor.swift */,
				E9A5CBD4211B338C009112CA /* DashboardModels.swift */,
				E9A5CBD2211B338C009112CA /* DashboardPresenter.swift */,
				E9A5CBD3211B338C009112CA /* DashboardRouting.swift */,
				E9A5CBD5211B338C009112CA /* DashboardViewController.swift */,
				E9A5CBE9211DABE7009112CA /* PlugIns */,
				E9A5CBE4211C8B5A009112CA /* Workers */,
			);
			path = Dashboard;
			sourceTree = "<group>";
		};
		E9A5CBE4211C8B5A009112CA /* Workers */ = {
			isa = PBXGroup;
			children = (
				E9A5CBE7211C8D36009112CA /* DashboardPlugInsProvider.swift */,
				E9A5CBE5211C8C2C009112CA /* DashboardPlugInsProviderProtocol.swift */,
			);
			path = Workers;
			sourceTree = "<group>";
		};
		E9A5CBE9211DABE7009112CA /* PlugIns */ = {
			isa = PBXGroup;
			children = (
				E9A5CBEA211DACC9009112CA /* Payments */,
				E9BCDD572121F62200EB0DF2 /* PendingOffers */,
			);
			path = PlugIns;
			sourceTree = "<group>";
		};
		E9A5CBEA211DACC9009112CA /* Payments */ = {
			isa = PBXGroup;
			children = (
				E9A5CBF0211DBCCB009112CA /* DashboardPaymentsPlugInConfigurator.swift */,
				E9A5CBEF211DBCCB009112CA /* DashboardPaymentsPlugInInteractor.swift */,
				E9A5CBED211DBCCB009112CA /* DashboardPaymentsPlugInModels.swift */,
				E9A5CBEB211DBCCB009112CA /* DashboardPaymentsPlugInPresenter.swift */,
				E9A5CBEC211DBCCB009112CA /* DashboardPaymentsPlugInRouting.swift */,
				E9A5CBEE211DBCCB009112CA /* DashboardPaymentsPlugInViewController.swift */,
				E9A5CBF9211DD743009112CA /* Workers */,
			);
			path = Payments;
			sourceTree = "<group>";
		};
		E9A5CBF9211DD743009112CA /* Workers */ = {
			isa = PBXGroup;
			children = (
				E9BCDD512121C9DB00EB0DF2 /* DashboardPaymentsPlugInAmountFormatter.swift */,
				E9BCDD4F2121C9A900EB0DF2 /* DashboardPaymentsPlugInAmountFormatterProtocol.swift */,
				E9A5CC01211DE6BA009112CA /* DashboardPaymentsPlugInBalancesFetcher.swift */,
				E9A5CBFA211DD768009112CA /* DashboardPaymentsPlugInBalancesFetcherProtocol.swift */,
				E9BCDD532121D74700EB0DF2 /* DashboardPaymentsPlugInRateProviderProtocol.swift */,
			);
			path = Workers;
			sourceTree = "<group>";
		};
		E9A5CBFC211DE0C6009112CA /* BalancesFetcher */ = {
			isa = PBXGroup;
			children = (
				E9A5CBFF211DE1D3009112CA /* BalancesFetcher.swift */,
			);
			path = BalancesFetcher;
			sourceTree = "<group>";
		};
		E9BCDD572121F62200EB0DF2 /* PendingOffers */ = {
			isa = PBXGroup;
			children = (
				E9BCDD5D2121F64500EB0DF2 /* DashboardPendingOffersPreviewPlugInConfigurator.swift */,
				E9BCDD5C2121F64500EB0DF2 /* DashboardPendingOffersPreviewPlugInInteractor.swift */,
				E9BCDD5A2121F64500EB0DF2 /* DashboardPendingOffersPreviewPlugInModels.swift */,
				E9BCDD582121F64500EB0DF2 /* DashboardPendingOffersPreviewPlugInPresenter.swift */,
				E9BCDD592121F64500EB0DF2 /* DashboardPendingOffersPreviewPlugInRouting.swift */,
				E9BCDD5B2121F64500EB0DF2 /* DashboardPendingOffersPreviewPlugInViewController.swift */,
			);
			path = PendingOffers;
			sourceTree = "<group>";
		};
		E9BCDD7421243C7C00EB0DF2 /* RateProvider */ = {
			isa = PBXGroup;
			children = (
				E9BCDD7521243C8800EB0DF2 /* RateProvider.swift */,
			);
			path = RateProvider;
			sourceTree = "<group>";
		};
/* End PBXGroup section */

/* Begin PBXNativeTarget section */
		7FF675DF20BD95630074E9A8 /* TokenDWalletTemplate */ = {
			isa = PBXNativeTarget;
			buildConfigurationList = 7FF675F220BD95640074E9A8 /* Build configuration list for PBXNativeTarget "TokenDWalletTemplate" */;
			buildPhases = (
				22F58EBAC42A5225AA617B08 /* [CP] Check Pods Manifest.lock */,
				7FF675DC20BD95630074E9A8 /* Sources */,
				7FF675DD20BD95630074E9A8 /* Frameworks */,
				7FF675DE20BD95630074E9A8 /* Resources */,
				023078CF20EDFD26EE74D491 /* [CP] Copy Pods Resources */,
				7FC88B922166412500BED021 /* SwiftLint */,
				7FB432D1228045FC00422746 /* Fabric */,
			);
			buildRules = (
			);
			dependencies = (
			);
			name = TokenDWalletTemplate;
			productName = TokenDWalletTemplate;
			productReference = 7FF675E020BD95630074E9A8 /* TokenDWalletTemplate.app */;
			productType = "com.apple.product-type.application";
		};
/* End PBXNativeTarget section */

/* Begin PBXProject section */
		7FF675D820BD95630074E9A8 /* Project object */ = {
			isa = PBXProject;
			attributes = {
				LastSwiftUpdateCheck = 0930;
				LastUpgradeCheck = 0930;
				ORGANIZATIONNAME = "Distributed Lab";
				TargetAttributes = {
					7FF675DF20BD95630074E9A8 = {
						CreatedOnToolsVersion = 9.3;
						SystemCapabilities = {
							com.apple.SafariKeychain = {
								enabled = 1;
							};
						};
					};
				};
			};
			buildConfigurationList = 7FF675DB20BD95630074E9A8 /* Build configuration list for PBXProject "TokenDWalletTemplate" */;
			compatibilityVersion = "Xcode 9.3";
			developmentRegion = en;
			hasScannedForEncodings = 0;
			knownRegions = (
				Base,
				en,
			);
			mainGroup = 7FF675D720BD95630074E9A8;
			productRefGroup = 7FF675E120BD95630074E9A8 /* Products */;
			projectDirPath = "";
			projectRoot = "";
			targets = (
				7FF675DF20BD95630074E9A8 /* TokenDWalletTemplate */,
			);
		};
/* End PBXProject section */

/* Begin PBXResourcesBuildPhase section */
		7FF675DE20BD95630074E9A8 /* Resources */ = {
			isa = PBXResourcesBuildPhase;
			buildActionMask = 2147483647;
			files = (
				E9908ECA2107ABB200A0EA1C /* APIConfiguration.plist in Resources */,
				DBB565A121F771140066B5E5 /* Localizable.strings in Resources */,
				7FF675FD20BD98630074E9A8 /* LaunchScreen.storyboard in Resources */,
				7F6A847E2109CE6600B7FE6B /* Assets.xcassets in Resources */,
				710E862A2105ECAD007204D4 /* BXFStaticTableViewButtonCell.xib in Resources */,
				7FA0114521C961FF00CA5586 /* acknowledgements.markdown in Resources */,
			);
			runOnlyForDeploymentPostprocessing = 0;
		};
/* End PBXResourcesBuildPhase section */

/* Begin PBXShellScriptBuildPhase section */
		023078CF20EDFD26EE74D491 /* [CP] Copy Pods Resources */ = {
			isa = PBXShellScriptBuildPhase;
			buildActionMask = 2147483647;
			files = (
			);
			inputFileListPaths = (
			);
			inputPaths = (
				"${PODS_ROOT}/Target Support Files/Pods-TokenDWalletTemplate/Pods-TokenDWalletTemplate-resources.sh",
				"${PODS_CONFIGURATION_BUILD_DIR}/MarkdownView/MarkdownView.bundle",
			);
			name = "[CP] Copy Pods Resources";
			outputFileListPaths = (
			);
			outputPaths = (
				"${TARGET_BUILD_DIR}/${UNLOCALIZED_RESOURCES_FOLDER_PATH}/MarkdownView.bundle",
			);
			runOnlyForDeploymentPostprocessing = 0;
			shellPath = /bin/sh;
			shellScript = "\"${PODS_ROOT}/Target Support Files/Pods-TokenDWalletTemplate/Pods-TokenDWalletTemplate-resources.sh\"\n";
			showEnvVarsInLog = 0;
		};
		22F58EBAC42A5225AA617B08 /* [CP] Check Pods Manifest.lock */ = {
			isa = PBXShellScriptBuildPhase;
			buildActionMask = 2147483647;
			files = (
			);
			inputFileListPaths = (
			);
			inputPaths = (
				"${PODS_PODFILE_DIR_PATH}/Podfile.lock",
				"${PODS_ROOT}/Manifest.lock",
			);
			name = "[CP] Check Pods Manifest.lock";
			outputFileListPaths = (
			);
			outputPaths = (
				"$(DERIVED_FILE_DIR)/Pods-TokenDWalletTemplate-checkManifestLockResult.txt",
			);
			runOnlyForDeploymentPostprocessing = 0;
			shellPath = /bin/sh;
			shellScript = "diff \"${PODS_PODFILE_DIR_PATH}/Podfile.lock\" \"${PODS_ROOT}/Manifest.lock\" > /dev/null\nif [ $? != 0 ] ; then\n    # print error to STDERR\n    echo \"error: The sandbox is not in sync with the Podfile.lock. Run 'pod install' or update your CocoaPods installation.\" >&2\n    exit 1\nfi\n# This output is used by Xcode 'outputs' to avoid re-running this script phase.\necho \"SUCCESS\" > \"${SCRIPT_OUTPUT_FILE_0}\"\n";
			showEnvVarsInLog = 0;
		};
		7FB432D1228045FC00422746 /* Fabric */ = {
			isa = PBXShellScriptBuildPhase;
			buildActionMask = 2147483647;
			files = (
			);
			inputFileListPaths = (
			);
			inputPaths = (
				"$(BUILT_PRODUCTS_DIR)/$(INFOPLIST_PATH)",
			);
			name = Fabric;
			outputFileListPaths = (
			);
			outputPaths = (
			);
			runOnlyForDeploymentPostprocessing = 0;
			shellPath = /bin/sh;
			shellScript = "\"${PODS_ROOT}/Fabric/run\"\n";
		};
		7FC88B922166412500BED021 /* SwiftLint */ = {
			isa = PBXShellScriptBuildPhase;
			buildActionMask = 2147483647;
			files = (
			);
			inputPaths = (
			);
			name = SwiftLint;
			outputPaths = (
			);
			runOnlyForDeploymentPostprocessing = 0;
			shellPath = /bin/sh;
			shellScript = "if which swiftlint >/dev/null; then\nswiftlint\nelse\necho \"warning: SwiftLint not installed, download from https://github.com/realm/SwiftLint\"\nfi\n";
		};
/* End PBXShellScriptBuildPhase section */

/* Begin PBXSourcesBuildPhase section */
		7FF675DC20BD95630074E9A8 /* Sources */ = {
			isa = PBXSourcesBuildPhase;
			buildActionMask = 2147483647;
			files = (
				DB59386E227B46EC00C8997C /* ConfirmationSceneBaseCell.swift in Sources */,
				7FB43543228586D100422746 /* SaleDetailsGeneralContentView.swift in Sources */,
				7FABEA5720FD08810005E751 /* RegisterSceneView.swift in Sources */,
				E929EA5E20CC1B7C00835EA7 /* ImagesUtility.swift in Sources */,
				7F3D002D2181FD93002D7F53 /* Bundle+Version.swift in Sources */,
				E9BA0BF520C817AF00CE5708 /* TokenDetailsAmountFormatter.swift in Sources */,
				719AAFD22142AEEA00279B9D /* SalesModels.swift in Sources */,
				7FB9E46C20BEB3E2005BFE0E /* Theme.swift in Sources */,
				DB71308721CAA23200234C12 /* AuthRequestKeyFetcher.swift in Sources */,
				71386B84212C113C00642E84 /* ConfirmationPercentFormatterProtocol.swift in Sources */,
				7F71871321383FF000F5C0BD /* ReceiveAddressShareUtil.swift in Sources */,
				71136B152134433F00D83DD3 /* TransactionDetailsPendingOfferSectionsProvider.swift in Sources */,
				DB72EBEC225F413100A50A07 /* TitleValueCell.swift in Sources */,
				7FF6761720BDA0910074E9A8 /* RegisterSceneModels.swift in Sources */,
				7FF5AE51215BEA760066A2ED /* ValueValidator.swift in Sources */,
				DBED51E522899BA80040632E /* SendPaymentAmountFeeOverviewer.swift in Sources */,
				7F967FAD2125B180005527EA /* UpdatePasswordBaseSubmitWorker.swift in Sources */,
				DB76E3BE22942FF900DA0BA8 /* ChartChartDateFormatter.swift in Sources */,
				7FB435242283168C00422746 /* TabsContainerPresenter.swift in Sources */,
				717873912124358F0009C5EE /* ConfirmationAmountFormatterProtocol.swift in Sources */,
				71C74EBD2121BF8400088908 /* ConfirmationSectionsProviderProtocol.swift in Sources */,
				713363262122F98000B000C9 /* WithdrawConfirmationSectionsProvider.swift in Sources */,
				E9A5CBA921188004009112CA /* TokenDWallet.PublicKey+base32EncodedString.swift in Sources */,
				7F74962D2260A1D40065EE8E /* TradeOffersOffersFetcherProtocol.swift in Sources */,
				7FB4353E228586D000422746 /* SaleDetailsConfigurator.swift in Sources */,
				DB1AFBAC21C9338300D87D5D /* AuthenticatorAuthModels.swift in Sources */,
				7F749607225E2BDC0065EE8E /* TradesListAssetPairsFetcher.swift in Sources */,
				DB593835226E0A0600C8997C /* SendPaymentDestinationModels.swift in Sources */,
				7F967FA62125985A005527EA /* UpdatePasswordSubmitWorkerProtocol.swift in Sources */,
				7FB435292283168C00422746 /* TabsContainerConfigurator.swift in Sources */,
				7F7496272260A1D40065EE8E /* TradeOffersChartsFetcherProtocol.swift in Sources */,
				7F967FA52125985A005527EA /* UpdatePasswordChangePasswordWorker.swift in Sources */,
				7F967FAE2125B18A005527EA /* UpdatePasswordRecoverWalletWorker.swift in Sources */,
				E92F1C122139B7DA00D4695E /* CreateOfferModels.swift in Sources */,
				E980D86E20D1702400C53841 /* DepositSceneQRCodeGeneratorProtocol.swift in Sources */,
				E9908EC021074C1F00A0EA1C /* WalletDetailsFlowController.swift in Sources */,
				E911321820C6FFFC00A8AC4D /* TokenDetailsFetcherProtocol.swift in Sources */,
				7FB432C5227C491F00422746 /* LimitsInteractor.swift in Sources */,
				7FB432CE227C6F1C00422746 /* LimitsListView.swift in Sources */,
				7F4F1196210B6F5200651554 /* ConfirmationTitleTextView.swift in Sources */,
				7FEA09C021357EEA0037F25F /* QRCodeReaderFlowController.swift in Sources */,
				7F7495F5225CF9C00065EE8E /* TradesListRouting.swift in Sources */,
				71EE11972126DA1F0085E57D /* SendPaymentConfirmationSectionsProvider.swift in Sources */,
				DB59381E226DD77500C8997C /* SendPaymentAmountRouting.swift in Sources */,
				719AAFD12142AEEA00279B9D /* SalesRouting.swift in Sources */,
				7F2A7E2020F627C9007F8CF8 /* SideMenuController+RootContent.swift in Sources */,
				E9A5CBDB211B338C009112CA /* DashboardViewController.swift in Sources */,
				7F967FD9212DB684005527EA /* BiometricsAuthModels.swift in Sources */,
				E9A5CBC72119E01D009112CA /* SharedSceneBuilder.swift in Sources */,
				71136B0C2134433F00D83DD3 /* TransactionDetailsModels.swift in Sources */,
				7FABEA6320FD088F0005E751 /* CreateOfferPresenter.swift in Sources */,
				7FF5AE4F215BCC450066A2ED /* WalletRepo.swift in Sources */,
				E9A5CBFB211DD768009112CA /* DashboardPaymentsPlugInBalancesFetcherProtocol.swift in Sources */,
				DBED520D228C33900040632E /* AssetPickerConfigurator.swift in Sources */,
				7F71871F2138471D00F5C0BD /* RecoverySeedInteractor.swift in Sources */,
				E9908EC2210788F600A0EA1C /* BaseSignedInFlowController.swift in Sources */,
				710E860B2105E1AB007204D4 /* ReceiveAddressInvoiceFormatterProtocol.swift in Sources */,
				7187EBE42146994E0035D6D3 /* SalesFlowController.swift in Sources */,
				DBED51D12280835B0040632E /* SendPaymentDestinationEmptyCell.swift in Sources */,
				E91131EA20C532AC00A8AC4D /* ExploreTokensConfigurator.swift in Sources */,
				7F749605225E2B790065EE8E /* TradesListAssetPairsFetcherProtocol.swift in Sources */,
				7F7496282260A1D40065EE8E /* TradeOffersChartCardValueFormatter.swift in Sources */,
				E9908EC621079F4A00A0EA1C /* APIConfigurationModel.swift in Sources */,
				7F967FDB212DB684005527EA /* BiometricsAuthInteractor.swift in Sources */,
				E9908ED32108935E00A0EA1C /* TFADataProvider.swift in Sources */,
				7FB9E47120BEB6D2005BFE0E /* LaunchFlowController.swift in Sources */,
				E9063E9720F669D000A5B343 /* BalanceHeaderWithPickerInteractor.swift in Sources */,
				E9063EA120F771CA00A5B343 /* BalanceHeaderWithPickerAmountFormatterProtocol.swift in Sources */,
				7F6A848B210A00D700B7FE6B /* ConfirmationSceneViewController.swift in Sources */,
				E91131E620C532AC00A8AC4D /* ExploreTokensRouting.swift in Sources */,
				7FABEA5E20FD088F0005E751 /* CreateOfferViewController.swift in Sources */,
				DB76E3B022940E0900DA0BA8 /* ChartModels.swift in Sources */,
				7F7495F4225CF9C00065EE8E /* TradesListPresenter.swift in Sources */,
				7FEB45C420DD430A001CA31C /* SharedViewsBuilder.swift in Sources */,
				E911320F20C6D0D800A8AC4D /* TokenDetailsModels.swift in Sources */,
				DB76E3AE22940E0900DA0BA8 /* ChartPresenter.swift in Sources */,
				7F7495F8225CF9C00065EE8E /* TradesListInteractor.swift in Sources */,
				7F2A7E2820F62B7D007F8CF8 /* SideMenuPresenter.swift in Sources */,
				E92F1BC521381F3500D4695E /* UserDataManager.swift in Sources */,
				DB16017F21F600FB00CD3DA4 /* LocalizationManager.swift in Sources */,
				E980D84720CFF24500C53841 /* BalanceCreatorProtocol.swift in Sources */,
				7F967FDA212DB684005527EA /* BiometricsAuthViewController.swift in Sources */,
				E9063E9520F669D000A5B343 /* BalanceHeaderWithPickerRouting.swift in Sources */,
				7FC88B832166097C00BED021 /* RegisterSceneFieldView.swift in Sources */,
				DBB565A321F789820066B5E5 /* String+Index.swift in Sources */,
				E93F075A20D7E8BA000C0991 /* TransactionsListSceneTransactionsFetcherProtocol.swift in Sources */,
				7FA02BD8215923C3005C1BE4 /* TransactionsListAmountFormatter.swift in Sources */,
				E911320020C69E5D00A8AC4D /* KeyboardController.swift in Sources */,
				DBED5213228C3CB00040632E /* AssetPickerAssetCell.swift in Sources */,
				710E86342105FA95007204D4 /* BXFGroupedHeaderFooterLabel.swift in Sources */,
				E9A5CBC42119A64C009112CA /* PendingOffersRepo.swift in Sources */,
				7FB43541228586D100422746 /* SaleDetailsRouting.swift in Sources */,
				7F7496292260A1D40065EE8E /* TradeOffersDateFormatterProtocol.swift in Sources */,
				DB1AFBAE21C9338300D87D5D /* AuthenticatorAuthInteractor.swift in Sources */,
				E9A5CBC22119A594009112CA /* TransactionsListScenePendingOffersFetcher.swift in Sources */,
				7F7495FC225E01D90065EE8E /* DynamicTableView.swift in Sources */,
				DB14989C225B896900A9A74C /* SaleInfoTextFormatter.swift in Sources */,
				E980D85020CFFBC700C53841 /* BalancesRepo.swift in Sources */,
				E93F074F20D7C87F000C0991 /* TransactionsListPresenter.swift in Sources */,
				7FEA09BC213446510037F25F /* ClientRedirectsModel.swift in Sources */,
				7FB435162282D47700422746 /* SaleOverviewModels.swift in Sources */,
				7FF896EA21ADAE8F001A5D48 /* TokenColoringProvider.swift in Sources */,
				E9908EC92107A02300A0EA1C /* APIConfigurationFetcher.swift in Sources */,
				710E86042105E1AB007204D4 /* ReceiveAddressModels.swift in Sources */,
				7FA02BD32158F855005C1BE4 /* SalesRepo.swift in Sources */,
				DBED5215228C4A5D0040632E /* AssetPickerAmountFormatter.swift in Sources */,
				E92F1BD12138564700D4695E /* CreateOfferConfirmationSectionsProvider.swift in Sources */,
				E92F1C002139B77D00D4695E /* ChartCardValueFormatter.swift in Sources */,
				DB59381D226DD77500C8997C /* SendPaymentAmountPresenter.swift in Sources */,
				E91131F020C5485900A8AC4D /* UIViewController+Nib.swift in Sources */,
				7F2A7E2D20F62B7D007F8CF8 /* SideMenuConfigurator.swift in Sources */,
				710D30B62115D10F007BCCB0 /* TradeFlowController.swift in Sources */,
				7F749603225E12A30065EE8E /* TradesListAssetPairListView.swift in Sources */,
				E9063E9F20F767B200A5B343 /* BalanceHeaderWithPickerBalancesFetcher.swift in Sources */,
				7FF6761520BDA0910074E9A8 /* RegisterScenePresenter.swift in Sources */,
				DB7242B921CBC43200D55EB9 /* DownloadUrlFetcher.swift in Sources */,
				7F2A7E2C20F62B7D007F8CF8 /* SideMenuInteractor.swift in Sources */,
				DB16017D21F5DB0F00CD3DA4 /* Assets.swift in Sources */,
				DBED51F8228AF42F0040632E /* SaleInvestDataProvider.swift in Sources */,
				7F4F1194210B647F00651554 /* ConfirmationSectionsProviderDummy.swift in Sources */,
				E91131EC20C532D700A8AC4D /* ExploreTokensFlowController.swift in Sources */,
				DBED5208228C33900040632E /* AssetPickerPresenter.swift in Sources */,
				E93F075020D7C87F000C0991 /* TransactionsListRouting.swift in Sources */,
				7FB4353C228586D000422746 /* SaleDetailsPresenter.swift in Sources */,
				713D684B20FF9552009FEBA3 /* SettingsPresenter.swift in Sources */,
				E92F1BCD2138410800D4695E /* CreateOfferAmountFormatterProtocol.swift in Sources */,
				719AAFD02142AEEA00279B9D /* SalesPresenter.swift in Sources */,
				7F967FC8212C4F84005527EA /* KeychainAccountsModel.swift in Sources */,
				711930272107435A006A375C /* ReceiveAddressInvoiceFormatter.swift in Sources */,
				7FA0114F21C9651F00CA5586 /* MarkdownViewerModels.swift in Sources */,
				DB59381C226DD77500C8997C /* SendPaymentAmountModels.swift in Sources */,
				710E860F2105E1AB007204D4 /* ReceiveAddressManagerProtocol.swift in Sources */,
				DB992AE521CD18E2003533FC /* AppController+OpenUrlSubscriber.swift in Sources */,
				7FB43545228586D100422746 /* SaleDetailsEmptyView.swift in Sources */,
				713D684D20FF9552009FEBA3 /* SettingsSectionsProvider.swift in Sources */,
				717873932124366B0009C5EE /* ConfirmationAmountFormatter.swift in Sources */,
				DB593838226E0A0600C8997C /* SendPaymentDestinationConfigurator.swift in Sources */,
				7FB435172282D47700422746 /* SaleOverviewViewController.swift in Sources */,
				7FB9E46F20BEB6B7005BFE0E /* BaseFlowController.swift in Sources */,
				7F967FCD212C7CD1005527EA /* WalletDataSerializable.swift in Sources */,
				E92F1BCF2138418A00D4695E /* CreateOfferAmountFormatter.swift in Sources */,
				E980D85B20D1267900C53841 /* DepositSceneViewController.swift in Sources */,
				7F7495F6225CF9C00065EE8E /* TradesListModels.swift in Sources */,
				DB593826226DD77500C8997C /* SendPaymentAmountEnterAmountView.swift in Sources */,
				DBED5211228C34620040632E /* AssetPickerAssetsFetcher.swift in Sources */,
				DB1AFBAF21C9338300D87D5D /* AuthenticatorAuthConfigurator.swift in Sources */,
				E92F1C132139B7F100D4695E /* VerifyEmailWorker.swift in Sources */,
				7FE9FF4E21400E27006ACFEA /* AppInfoUtils.swift in Sources */,
				E911321A20C7009E00A8AC4D /* TokenDetailsFetcher.swift in Sources */,
				7F749619226081E80065EE8E /* TradeOffersViewController.swift in Sources */,
				71136B172134433F00D83DD3 /* TransactionDetailsSectionsProviderProtocol.swift in Sources */,
				E9908EEB210F220200A0EA1C /* ManagersController.swift in Sources */,
				E9063E8C20F640E600A5B343 /* UIViewController+ChildViewController.swift in Sources */,
				E9EEA29420FF676300419ABA /* TableViewStickyHeader.swift in Sources */,
				E91131E520C532AC00A8AC4D /* ExploreTokensPresenter.swift in Sources */,
				7FABEA90210211170005E751 /* SendPaymentFlowController.swift in Sources */,
				7FF896EF21AEBCA7001A5D48 /* TermsInfoProvider.swift in Sources */,
				719AAFD32142AEEA00279B9D /* SalesViewController.swift in Sources */,
				7F967FDF212DB69E005527EA /* BiometricsAuthWorker.swift in Sources */,
				7FB4352C228316B700422746 /* TabsContainerContentProvider.swift in Sources */,
				7F6A847D2108F34B00B7FE6B /* PermissionsManager.swift in Sources */,
				7FF6761E20BDA10C0074E9A8 /* String+QueueLabel.swift in Sources */,
				713D684920FF9552009FEBA3 /* SettingsInteractor.swift in Sources */,
				7F74960A225F56EA0065EE8E /* TradesListAmountFormatterProtocol.swift in Sources */,
				71136B0B2134433F00D83DD3 /* TransactionDetailsInteractor.swift in Sources */,
				7F749617226081E80065EE8E /* TradeOffersRouting.swift in Sources */,
				7FB432C6227C491F00422746 /* LimitsConfigurator.swift in Sources */,
				E980D86C20D1323000C53841 /* UISegmentedControl+FillWithSegments.swift in Sources */,
				E9063E8A20F63FEC00A5B343 /* UIColor+Interpolation.swift in Sources */,
				E9BA0BF720C8189000CE5708 /* NumberFormatter+Decimal.swift in Sources */,
				E92F1BCB2138385200D4695E /* CreateOfferTotalView.swift in Sources */,
				7F2A7E1E20F60CDE007F8CF8 /* SignedInFlowController.swift in Sources */,
				E980D87220D1785B00C53841 /* Array+IndexInBounds.swift in Sources */,
				DB59383C226E0AD200C8997C /* SendPaymentDestinationRecipientAddressView.swift in Sources */,
				7FB432C4227C491F00422746 /* LimitsViewController.swift in Sources */,
				713D684F20FF9552009FEBA3 /* SettingsPushCell.swift in Sources */,
				DB76E3C122944B9200DA0BA8 /* ChartEmptyView.swift in Sources */,
				7F74962C2260A1D40065EE8E /* TradeOffersDateFormatter.swift in Sources */,
				7F6A84802109D82600B7FE6B /* SettingsFlowController.swift in Sources */,
				7FA0115221C9651F00CA5586 /* MarkdownViewerConfigurator.swift in Sources */,
				71136B182134433F00D83DD3 /* TransactionDetailsCell.swift in Sources */,
				7F967FA02125985A005527EA /* UpdatePasswordModels.swift in Sources */,
				E941677B20C80239008E744B /* TokenDetailsTokenSummaryCell.swift in Sources */,
				7FB432C3227C491F00422746 /* LimitsModels.swift in Sources */,
				E980D85D20D1267900C53841 /* DepositSceneConfigurator.swift in Sources */,
				7F8B55B1212ED4B8003AE5D7 /* TimerApplication.swift in Sources */,
				E9063E8820F6381C00A5B343 /* FlexibleHeaderContainerViewController.swift in Sources */,
				71136B0D2134433F00D83DD3 /* TransactionDetailsPresenter.swift in Sources */,
				7F967FD7212DB684005527EA /* BiometricsAuthPresenter.swift in Sources */,
				DB593834226E0A0600C8997C /* SendPaymentDestinationRouting.swift in Sources */,
				DB71308321CA7FEA00234C12 /* AuthAppAvailibilityChecker.swift in Sources */,
				DB5A3BC321C1554600520604 /* FeesConfigurator.swift in Sources */,
				E9A5CBE3211B6C88009112CA /* TransactionsListScenePreviewTransactionsFetcher.swift in Sources */,
				E9063EA320F771E800A5B343 /* BalanceHeaderWithPickerAmountFormatter.swift in Sources */,
				E9BCDD652123586800EB0DF2 /* AssetPairsRepo.swift in Sources */,
				E980D88920D28FC500C53841 /* AccountRepo.swift in Sources */,
				7F2A7E2920F62B7D007F8CF8 /* SideMenuRouting.swift in Sources */,
				DB59386C2273616B00C8997C /* PrecisedFormatter.swift in Sources */,
				7FB435152282D47700422746 /* SaleOverviewRouting.swift in Sources */,
				710E86052105E1AB007204D4 /* ReceiveAddressViewController.swift in Sources */,
				7FC88B85216609C600BED021 /* RegisterSceneAggreeOnTermsView.swift in Sources */,
				7FB432CA227C65B200422746 /* LimitsDataFetcherWorker.swift in Sources */,
				DB593842226F4C2B00C8997C /* SendPaymentAmountTitleTextEditView.swift in Sources */,
				7F74961A226081E80065EE8E /* TradeOffersInteractor.swift in Sources */,
				7F74962A2260A1D40065EE8E /* TradeOffersChartsFetcher.swift in Sources */,
				E92F1C0D2139B77D00D4695E /* OrderBookCard.swift in Sources */,
				7FABEA6220FD088F0005E751 /* CreateOfferInteractor.swift in Sources */,
				7F74964D22672B200065EE8E /* TradesTableViewCell.swift in Sources */,
				DB1AFBAB21C9338300D87D5D /* AuthenticatorAuthRouting.swift in Sources */,
				71136B0E2134433F00D83DD3 /* TransactionDetailsRouting.swift in Sources */,
				7F71871C2138471D00F5C0BD /* RecoverySeedRouting.swift in Sources */,
				E9A5CBDA211B338C009112CA /* DashboardModels.swift in Sources */,
				DB990C3621E51A0100D041BE /* UpdatePasswordRequestBuilderProtocol.swift in Sources */,
				DBED51E22285C6600040632E /* RecoverySeedSignUpWorker.swift in Sources */,
				DBED51EE228AE6B50040632E /* SaleInvestRouting.swift in Sources */,
				DB593844227095F900C8997C /* SendPaymentDestinationContactsFethcer.swift in Sources */,
				7FB435262283168C00422746 /* TabsContainerModels.swift in Sources */,
				E93F075220D7C87F000C0991 /* TransactionsListViewController.swift in Sources */,
				E9908EE8210F176400A0EA1C /* TransactionSender.swift in Sources */,
				DB5A3BC121C1554600520604 /* FeesViewController.swift in Sources */,
				DB10444B2167B4E000FD43BC /* SaleEmptyView.swift in Sources */,
				7F74962B2260A1D40065EE8E /* TradeOffersOffersFetcher.swift in Sources */,
				DBED5200228B10940040632E /* SaleInvestAmountFormatter.swift in Sources */,
				E91131E920C532AC00A8AC4D /* ExploreTokensInteractor.swift in Sources */,
				E9A5CC00211DE1D3009112CA /* BalancesFetcher.swift in Sources */,
				DB593829226DD77500C8997C /* SendPaymentAmountConfigurator.swift in Sources */,
				7FEA09BE21357A470037F25F /* PermissionRequestFlowController.swift in Sources */,
				7F6A848C210A00D700B7FE6B /* ConfirmationSceneInteractor.swift in Sources */,
				E91131EE20C5482C00A8AC4D /* CellViewModelProtocol.swift in Sources */,
				710E86222105ECAD007204D4 /* BXFStaticTableViewInputSection.swift in Sources */,
				DB09402A2260F3C400A9992A /* TransactionDetailsEmailFetcher.swift in Sources */,
				7F967FDC212DB684005527EA /* BiometricsAuthConfigurator.swift in Sources */,
				E93F074520D3F13D000C0991 /* DepositSceneDateFormatterProtocol.swift in Sources */,
				710E86352105FA95007204D4 /* BXFScrollViewWithKeyboardResponder.swift in Sources */,
				7FA0115021C9651F00CA5586 /* MarkdownViewerViewController.swift in Sources */,
				E91131FC20C5804E00A8AC4D /* ExploreTokensSceneBalanceCreatorProtocol.swift in Sources */,
				DB80461C21D3744500C60939 /* AuthKeychainManager.swift in Sources */,
				DB593821226DD77500C8997C /* SendPaymentAmountFeeLoader.swift in Sources */,
				E93F076220D7F730000C0991 /* TransactionsListSceneDateFormatter.swift in Sources */,
				7F967FD8212DB684005527EA /* BiometricsAuthRouting.swift in Sources */,
				7F73396521B14DDD0007B5A1 /* ContactEmailPickerHandler.swift in Sources */,
				E91131F320C548A700A8AC4D /* ExploreTokensTableViewCell.swift in Sources */,
				71787399212482210009C5EE /* AmountConverter.swift in Sources */,
				7FEB45CC20E1030E001CA31C /* AppController+UserActivitySubscribers.swift in Sources */,
				DB593836226E0A0600C8997C /* SendPaymentDestinationViewController.swift in Sources */,
				713E665B2143D021009A36A3 /* SalesSectionsProvider.swift in Sources */,
				E9A5CBDD211B338C009112CA /* DashboardConfigurator.swift in Sources */,
				7FB4353F228586D100422746 /* SaleDetailsInteractor.swift in Sources */,
				7FB435282283168C00422746 /* TabsContainerInteractor.swift in Sources */,
				7FEB45BF20DD4143001CA31C /* VerifyEmailViewController.swift in Sources */,
				DB1AFBB721C9577200D87D5D /* AuthRequestQRCodeGenerator.swift in Sources */,
				E980D85A20D1267900C53841 /* DepositSceneModels.swift in Sources */,
				7F7495FE225E027E0065EE8E /* DynamicTableViewDataSourceDelegate.swift in Sources */,
				DB593825226DD77500C8997C /* SendPaymentAmountViewController.swift in Sources */,
				710E86332105FA95007204D4 /* BXFInteractiveLabel.swift in Sources */,
				7FB4353B228586D000422746 /* SaleDetailsModels.swift in Sources */,
				710D30AA2114A3B1007BCCB0 /* Hashable+Iterate.swift in Sources */,
				E92F1C102139B77D00D4695E /* OrderBookTableViewCellModel.swift in Sources */,
				DBED520A228C33900040632E /* AssetPickerModels.swift in Sources */,
				E980D87420D1830800C53841 /* DepositSceneAssetsFetcher.swift in Sources */,
				710E86102105E1AB007204D4 /* ReceiveAddressQRCell.swift in Sources */,
				7F7495F7225CF9C00065EE8E /* TradesListViewController.swift in Sources */,
				E911320420C6A21F00A8AC4D /* Array+RemoveObject.swift in Sources */,
				719AAFD82142B6F200279B9D /* SaleListCell.swift in Sources */,
				7F6A8489210A00D700B7FE6B /* ConfirmationSceneRouting.swift in Sources */,
				7182B0522107325C00A88984 /* ReceiveAddressQRCodeGeneratorProtocol.swift in Sources */,
				713D685020FF9552009FEBA3 /* SettingsViewController.swift in Sources */,
				E9A5CBDC211B338C009112CA /* DashboardInteractor.swift in Sources */,
				7FABEA5F20FD088F0005E751 /* CreateOfferRouting.swift in Sources */,
				DB19A7FD215BC4980043CD4A /* SaleInvestConfirmationProvider.swift in Sources */,
				710E86232105ECAD007204D4 /* BXFStaticTableViewInputCell.swift in Sources */,
				710E862B2105ECAD007204D4 /* BXFStaticTableViewSectionHeaderFooterView.swift in Sources */,
				7FEB45C120DD4143001CA31C /* VerifyEmailConfigurator.swift in Sources */,
				71A9B74C2136ABBF003CCC34 /* QRCodeReaderView.swift in Sources */,
				7FB4353D228586D000422746 /* SaleDetailsViewController.swift in Sources */,
				710E86272105ECAD007204D4 /* BXFStaticTableView.swift in Sources */,
				7FABEA6820FD08B30005E751 /* TextEditingContext.swift in Sources */,
				7FB9E47B20C01455005BFE0E /* UIImage+ButtonImage.swift in Sources */,
				7F0F36B820E2696500E906D5 /* WalletRecoveryRouting.swift in Sources */,
				7F0F36B920E2696500E906D5 /* WalletRecoveryModels.swift in Sources */,
				E93F075120D7C87F000C0991 /* TransactionsListModels.swift in Sources */,
				DB835F77220D8A25006672C7 /* TransactionsHistoryRepo.swift in Sources */,
				710E86062105E1AB007204D4 /* ReceiveAddressInteractor.swift in Sources */,
				DB8C4065222853060018148E /* DepositSceneErrorFormatter.swift in Sources */,
				DB1AFBAA21C9338300D87D5D /* AuthenticatorAuthPresenter.swift in Sources */,
				DB1AFBB321C9357900D87D5D /* AuthRequestWorker.swift in Sources */,
				7FF5AE55215BEC5A0066A2ED /* DecimalMaxValueValidator.swift in Sources */,
				DBED51F0228AE6B50040632E /* SaleInvestViewController.swift in Sources */,
				E9BCDD7621243C8800EB0DF2 /* RateProvider.swift in Sources */,
				DB71308521CA84D500234C12 /* AuthenticatorAuthActionCell.swift in Sources */,
				E911320220C6A12100A8AC4D /* ApplicationEventsController.swift in Sources */,
				71136B142134433F00D83DD3 /* TransactionDetailsAmountFormatterProtocol.swift in Sources */,
				DB6FB15021C8212600AA779E /* ExportSeedManager.swift in Sources */,
				7FA0114E21C9651F00CA5586 /* MarkdownViewerRouting.swift in Sources */,
				E911320E20C6D0D800A8AC4D /* TokenDetailsRouting.swift in Sources */,
				71136B122134433F00D83DD3 /* TransactionDetailsDateFormatterProtocol.swift in Sources */,
				E980D84920CFF2C600C53841 /* BalanceCreator.swift in Sources */,
				E92F1C112139B77D00D4695E /* OrderBookTableView.swift in Sources */,
				E9BCDD602121F64500EB0DF2 /* DashboardPendingOffersPreviewPlugInModels.swift in Sources */,
				DB76E3B822941F2500DA0BA8 /* ChartDataProvider.swift in Sources */,
				E9BA0BF120C80BA300CE5708 /* TokenDetailsTokenDocumentCell.swift in Sources */,
				7F7187122138035A00F5C0BD /* SettingsLoadingCell.swift in Sources */,
				7F2A7E2A20F62B7D007F8CF8 /* SideMenuModels.swift in Sources */,
				713D684820FF9552009FEBA3 /* SettingsModels.swift in Sources */,
				DB1AFBAD21C9338300D87D5D /* AuthenticatorAuthViewController.swift in Sources */,
				710E86112105E1AB007204D4 /* ReceiveAddressPresenter.swift in Sources */,
				7F0F36B720E2696500E906D5 /* WalletRecoveryPresenter.swift in Sources */,
				E911321020C6D0D800A8AC4D /* TokenDetailsViewController.swift in Sources */,
				E9908EF1211079F300A0EA1C /* BalanceBinder.swift in Sources */,
				DB76E3B222940E0900DA0BA8 /* ChartInteractor.swift in Sources */,
				E93F075320D7C87F000C0991 /* TransactionsListInteractor.swift in Sources */,
				E980D85C20D1267900C53841 /* DepositSceneInteractor.swift in Sources */,
				DB76E3BC22942E5700DA0BA8 /* ChartDateFormatter.swift in Sources */,
				E9A5CBF2211DBCCB009112CA /* DashboardPaymentsPlugInRouting.swift in Sources */,
				E911320D20C6D0D800A8AC4D /* TokenDetailsPresenter.swift in Sources */,
				7F71871D2138471D00F5C0BD /* RecoverySeedModels.swift in Sources */,
				7FF896E721ADACFE001A5D48 /* TokenDetailsTokenColoringProviderProtocol.swift in Sources */,
				E9BCDD612121F64500EB0DF2 /* DashboardPendingOffersPreviewPlugInViewController.swift in Sources */,
				E980D85920D1267900C53841 /* DepositSceneRouting.swift in Sources */,
				7F967FA22125985A005527EA /* UpdatePasswordRouting.swift in Sources */,
				DB27961621C2B98600106B0C /* FeeDataFormatter.swift in Sources */,
				7FABEA6020FD088F0005E751 /* CreateOfferConfigurator.swift in Sources */,
				7FA0114D21C9651F00CA5586 /* MarkdownViewerPresenter.swift in Sources */,
				7F2A7E3A20F8E2CF007F8CF8 /* SideMenuTableViewCell.swift in Sources */,
				E91131F820C5610700A8AC4D /* ExploreTokensSceneTokensFetcher.swift in Sources */,
				7F0F36BB20E2696500E906D5 /* WalletRecoveryInteractor.swift in Sources */,
				7F066F57226E15F600BBA155 /* TradeOffersTradesFetcher.swift in Sources */,
				7FEB45C620DD5C6B001CA31C /* VerifyEmailVerifyWorkerProtocol.swift in Sources */,
				7FABEA842100D44E0005E751 /* ScrollableStackView.swift in Sources */,
				DBED520B228C33900040632E /* AssetPickerViewController.swift in Sources */,
				E91131F620C55E7A00A8AC4D /* ExploreTokensSceneTokensFetcherProtocol.swift in Sources */,
				DBED5217228C51D60040632E /* AssetPickerEmptyView.swift in Sources */,
				710E86292105ECAD007204D4 /* BXFStaticTableViewButtonCell.swift in Sources */,
				7F4F119A210B6F7300651554 /* ConfirmationTitleBoolSwitchView.swift in Sources */,
				7FABEA6920FD08B30005E751 /* ValueFormatter.swift in Sources */,
				E911321220C6D0D800A8AC4D /* TokenDetailsConfigurator.swift in Sources */,
				E980D85820D1267900C53841 /* DepositScenePresenter.swift in Sources */,
				7FB432C2227C491F00422746 /* LimitsRouting.swift in Sources */,
				7F71871B2138471D00F5C0BD /* RecoverySeedPresenter.swift in Sources */,
				7FF6762520BDBBF40074E9A8 /* RootNavigationViewController.swift in Sources */,
				DB5A3BC921C1593800520604 /* FeeSectionProvider.swift in Sources */,
				71136B162134433F00D83DD3 /* TransactionDetailsOperationSectionsProvider.swift in Sources */,
				7F74960C225F91440065EE8E /* TradesListAssetColoringProvider.swift in Sources */,
				E9908ECC2108879B00A0EA1C /* TokenDetailsDocumentURLBuilderProtocol.swift in Sources */,
				7F7496402260B5D60065EE8E /* TradeOffersTitleView.swift in Sources */,
				E9063E9920F669D000A5B343 /* BalanceHeaderWithPickerConfigurator.swift in Sources */,
				DB593833226E0A0600C8997C /* SendPaymentDestinationPresenter.swift in Sources */,
				71136B132134433F00D83DD3 /* TransactionDetailsDateFormatter.swift in Sources */,
				DBED51F2228AE6B50040632E /* SaleInvestConfigurator.swift in Sources */,
				713D684A20FF9552009FEBA3 /* SettingsRouting.swift in Sources */,
				710E862C2105ECAD007204D4 /* BXFStaticTableViewSection.swift in Sources */,
				E9A5CBF1211DBCCB009112CA /* DashboardPaymentsPlugInPresenter.swift in Sources */,
				E9BCDD5E2121F64500EB0DF2 /* DashboardPendingOffersPreviewPlugInPresenter.swift in Sources */,
				DBED51FE228B0C930040632E /* SaleInvestCancelIvestWorker.swift in Sources */,
				E9BCDD522121C9DB00EB0DF2 /* DashboardPaymentsPlugInAmountFormatter.swift in Sources */,
				7FB9E47D20C06C2E005BFE0E /* RegisterSceneWorkersProtocols.swift in Sources */,
				7FABEA5520FCCA930005E751 /* SideMenuHeaderView.swift in Sources */,
				7F7495F9225CF9C00065EE8E /* TradesListConfigurator.swift in Sources */,
				DBED5209228C33900040632E /* AssetPickerRouting.swift in Sources */,
				71A9B74D2136ABBF003CCC34 /* QRCodeReaderOverlayView.swift in Sources */,
				DB593822226DD77500C8997C /* SendPaymentAmountsBalanceDetailsLoader.swift in Sources */,
				713D684C20FF9552009FEBA3 /* SettingsConfigurator.swift in Sources */,
				7FEB45BE20DD4143001CA31C /* VerifyEmailModels.swift in Sources */,
				7FB9E47720BECDBB005BFE0E /* NavigationController.swift in Sources */,
				DB5A3BBF21C1554600520604 /* FeesRouting.swift in Sources */,
				E9063E8320E7C55000A5B343 /* TransactionsListSceneRateProviderProtocol.swift in Sources */,
				7FB4351B2282E2DE00422746 /* SaleOverviewDataProvider.swift in Sources */,
				DB59383F226E0AEC00C8997C /* SendPaymentDestinationRecipientAddressResolver.swift in Sources */,
				E9A5CBF4211DBCCB009112CA /* DashboardPaymentsPlugInViewController.swift in Sources */,
				710E86322105FA95007204D4 /* BXFLabelWithInsets.swift in Sources */,
				E9908EE6210F0BEC00A0EA1C /* ExternalSystemBalancesManager.swift in Sources */,
				7F749616226081E80065EE8E /* TradeOffersPresenter.swift in Sources */,
				E980D86A20D12FB100C53841 /* HorizontalPicker.swift in Sources */,
				7F6A848D210A00D700B7FE6B /* ConfirmationSceneConfigurator.swift in Sources */,
				7F967FA32125985A005527EA /* UpdatePasswordPresenter.swift in Sources */,
				7F74964B226727410065EE8E /* TradesView.swift in Sources */,
				E92F1BD821386D0600D4695E /* CreateOfferFeeLoader.swift in Sources */,
				7FF6761920BDA0910074E9A8 /* RegisterSceneInteractor.swift in Sources */,
				DBED520C228C33900040632E /* AssetPickerInteractor.swift in Sources */,
				DBED51EF228AE6B50040632E /* SaleInvestModels.swift in Sources */,
				7FB43542228586D100422746 /* SaleDetailsLoadingView.swift in Sources */,
				E9A5CBF6211DBCCB009112CA /* DashboardPaymentsPlugInConfigurator.swift in Sources */,
				7F7187102137F74300F5C0BD /* KDFParamsSerializable.swift in Sources */,
				E92F1C0F2139B77D00D4695E /* OrderBookTableViewSellCell.swift in Sources */,
				7FABEA6720FD08B30005E751 /* DecimalFormatter.swift in Sources */,
				E917DE1E216392B300A0B773 /* SettingsActionCell.swift in Sources */,
				E9A5CBDF211B34A6009112CA /* DashboardFlowController.swift in Sources */,
				DB76E3BA22942E2400DA0BA8 /* ChartAmountFormatter.swift in Sources */,
				E92F1C042139B77D00D4695E /* SharedAmountFormatter.swift in Sources */,
				E9A5CBF5211DBCCB009112CA /* DashboardPaymentsPlugInInteractor.swift in Sources */,
				7FB432B92279CED700422746 /* UITableView+LastCell.swift in Sources */,
				E9063E9D20F7679600A5B343 /* BalanceHeaderWithPickerBalancesFetcherProtocol.swift in Sources */,
				7FF6760020BD98630074E9A8 /* AppDelegate.swift in Sources */,
				7F967FA72125985A005527EA /* UpdatePasswordConfigurator.swift in Sources */,
				E980D84B20CFF36600C53841 /* TokenDetailsSceneBalanceCreatorProtocol.swift in Sources */,
				71C9F89521074F9900A59207 /* ReceiveAddressManager.swift in Sources */,
				7FB9E47F20C06D7C005BFE0E /* RegisterSceneRegisterWorker.swift in Sources */,
				7FEB45BC20DD4143001CA31C /* VerifyEmailPresenter.swift in Sources */,
				7F74961B226081E80065EE8E /* TradeOffersConfigurator.swift in Sources */,
				DB4512AB216E34FD00922DA7 /* TransactionDetailsInvestmentSectionsProvider.swift in Sources */,
				E9A5CBF3211DBCCB009112CA /* DashboardPaymentsPlugInModels.swift in Sources */,
				DB71308921CAA71E00234C12 /* AuthRequestBuilder.swift in Sources */,
				DBAF878321EF8E9F005423A0 /* LocKey.swift in Sources */,
				7F6A845F2105F92100B7FE6B /* TextFieldView.swift in Sources */,
				E980D87020D170DC00C53841 /* DepositSceneAssetsFetcherProtocol.swift in Sources */,
				DB1AFBB521C953A000D87D5D /* AuthenticatorAuthQRCell.swift in Sources */,
				E9063E9420F669D000A5B343 /* BalanceHeaderWithPickerPresenter.swift in Sources */,
				7F967FA82125985A005527EA /* UpdatePasswordView.swift in Sources */,
				DBA0EFB021C0041700A99325 /* UIResponder+First.swift in Sources */,
				713D684E20FF9552009FEBA3 /* SettingsBoolCell.swift in Sources */,
				E92F1C0B2139B77D00D4695E /* ChartView.swift in Sources */,
				7F6A8488210A00D700B7FE6B /* ConfirmationScenePresenter.swift in Sources */,
				DB76E3AF22940E0900DA0BA8 /* ChartRouting.swift in Sources */,
				7F967FCA212C5337005527EA /* KeychainCodableAccountsV1.swift in Sources */,
				7FF6761820BDA0910074E9A8 /* RegisterSceneViewController.swift in Sources */,
				710E86072105E1AB007204D4 /* ReceiveAddressRouting.swift in Sources */,
				E93F074320D30716000C0991 /* DepositSceneAddressManager.swift in Sources */,
				E93F074720D3F160000C0991 /* DepositSceneDateFormatter.swift in Sources */,
				7FF6761620BDA0910074E9A8 /* RegisterSceneRouting.swift in Sources */,
				7F0F36BC20E2696500E906D5 /* WalletRecoveryConfigurator.swift in Sources */,
				E980D84420CF0AD300C53841 /* TokenDSDK.Asset+Identifier.swift in Sources */,
				DB71306321CA510700234C12 /* AuthenticatorAuthFlowController.swift in Sources */,
				7F7187202138471D00F5C0BD /* RecoverySeedConfigurator.swift in Sources */,
				E9908EEF2110799B00A0EA1C /* BalanceBinderProtocol.swift in Sources */,
				E91131E720C532AC00A8AC4D /* ExploreTokensModels.swift in Sources */,
				E911321120C6D0D800A8AC4D /* TokenDetailsInteractor.swift in Sources */,
				7FB43544228586D100422746 /* SaleDetailsTokenContent.swift in Sources */,
				E9908ED021088D3200A0EA1C /* UserDataProvider.swift in Sources */,
				DB59381F226DD77500C8997C /* SendPaymentAmountInteractor.swift in Sources */,
				E9A5CBD9211B338C009112CA /* DashboardRouting.swift in Sources */,
				E980D84220CEFC8000C53841 /* ReposController.swift in Sources */,
				71309F292125E422002D45D0 /* ConfirmationPercentFormatter.swift in Sources */,
				E9908ECE210887FC00A0EA1C /* TokenDetailsDocumentURLBuilder.swift in Sources */,
				DB593840226E0AEC00C8997C /* WithdrawRecipientAddressResolver.swift in Sources */,
				7FA02BDA215A2265005C1BE4 /* SaleOverviewInvestedAmountFormatter.swift in Sources */,
				E9A5CC02211DE6BA009112CA /* DashboardPaymentsPlugInBalancesFetcher.swift in Sources */,
				710E86252105ECAD007204D4 /* BXFStaticTableViewUtils.swift in Sources */,
				E9BCDD502121C9A900EB0DF2 /* DashboardPaymentsPlugInAmountFormatterProtocol.swift in Sources */,
				E9A5CBE6211C8C2C009112CA /* DashboardPlugInsProviderProtocol.swift in Sources */,
				E9BCDD632121F64500EB0DF2 /* DashboardPendingOffersPreviewPlugInConfigurator.swift in Sources */,
				7FB43540228586D100422746 /* SaleDetailsDataProvider.swift in Sources */,
				E9A5CBD8211B338C009112CA /* DashboardPresenter.swift in Sources */,
				710E86082105E1AB007204D4 /* ReceiveAddressConfigurator.swift in Sources */,
				7FB435182282D47700422746 /* SaleOverviewInteractor.swift in Sources */,
				E91131E820C532AC00A8AC4D /* ExploreTokensViewController.swift in Sources */,
				E9BCDD5F2121F64500EB0DF2 /* DashboardPendingOffersPreviewPlugInRouting.swift in Sources */,
				7F967FA42125985A005527EA /* UpdatePasswordViewController.swift in Sources */,
				E9063E9620F669D000A5B343 /* BalanceHeaderWithPickerModels.swift in Sources */,
				7F71871E2138471D00F5C0BD /* RecoverySeedViewController.swift in Sources */,
				7FB435252283168C00422746 /* TabsContainerRouting.swift in Sources */,
				7FB435192282D47700422746 /* SaleOverviewConfigurator.swift in Sources */,
				DB6CFC6B21C410CD00160448 /* TitleValueView.swift in Sources */,
				E9A5CBE8211C8D36009112CA /* DashboardPlugInsProvider.swift in Sources */,
				7F74961F2260A0BB0065EE8E /* TradeOffersAmountFormatterProtocol.swift in Sources */,
				7FB432CC227C65BA00422746 /* LimitsDataFetcherProtocol.swift in Sources */,
				7FF6761A20BDA0910074E9A8 /* RegisterSceneConfigurator.swift in Sources */,
				710E860E2105E1AB007204D4 /* ReceiveAddressShareUtilProtocol.swift in Sources */,
				710E86242105ECAD007204D4 /* BXFStaticTableViewSectionCell.swift in Sources */,
				E980D86520D1289400C53841 /* QRCodeGenerationOperation.swift in Sources */,
				7F967FB62127359D005527EA /* ConfirmationSceneModels.swift in Sources */,
				DBED51F1228AE6B50040632E /* SaleInvestInteractor.swift in Sources */,
				DB72EBEA225CF05400A50A07 /* TransactionListActionProvider.swift in Sources */,
				DB76E3B122940E0900DA0BA8 /* ChartViewController.swift in Sources */,
				E9908EDF2108FA1C00A0EA1C /* NetworkInfoRepo.swift in Sources */,
				E9908EE12109D6C900A0EA1C /* KeychainDataProvider.swift in Sources */,
				7FB9E47920BED04F005BFE0E /* SnapKit+Extension.swift in Sources */,
				7F2A7E2B20F62B7D007F8CF8 /* SideMenuViewController.swift in Sources */,
				710E86282105ECAD007204D4 /* BXFStaticTableViewButtonCellModel.swift in Sources */,
				7FA0115121C9651F00CA5586 /* MarkdownViewerInteractor.swift in Sources */,
				7F749618226081E80065EE8E /* TradeOffersModels.swift in Sources */,
				E99D213720CB144E005023D7 /* AssetsRepo.swift in Sources */,
				DB59386A2273192500C8997C /* PasswordValidator.swift in Sources */,
				DBED51FC228B09DB0040632E /* SaleInvesInvestedAmountFormatter.swift in Sources */,
				DB990C3221E4E86600D041BE /* RegisterSceneSignUpBuilderProtocol.swift in Sources */,
				7FA02BD521590E16005C1BE4 /* SalesInvestedAmountFormatter.swift in Sources */,
				E9BCDD622121F64500EB0DF2 /* DashboardPendingOffersPreviewPlugInInteractor.swift in Sources */,
				7FB9E47320BEBD7E005BFE0E /* AppController.swift in Sources */,
				719AAFD52142AEEA00279B9D /* SalesConfigurator.swift in Sources */,
				E92F1BD621386C8400D4695E /* CreateOfferFeeLoaderProtocol.swift in Sources */,
				7FF896E521ADABF1001A5D48 /* ExploreTokensTokenColoringProviderProtocol.swift in Sources */,
				71A9E0512108AAC20024A0FE /* QRCodeGenerator.swift in Sources */,
				E9063E9820F669D000A5B343 /* BalanceHeaderWithPickerView.swift in Sources */,
				DB5A3BBE21C1554600520604 /* FeesPresenter.swift in Sources */,
				DB5A3BC021C1554600520604 /* FeesModels.swift in Sources */,
				E92F1C0C2139B77D00D4695E /* TradeChartCard.swift in Sources */,
				716B27EE2111F2E000C4F515 /* WithdrawFlowController.swift in Sources */,
				7FF896EC21ADAF60001A5D48 /* UIColor+Hex.swift in Sources */,
				E93F075E20D7F2DC000C0991 /* TransactionsListSceneDateFormatterProtocol.swift in Sources */,
				7F066F55226E110D00BBA155 /* TradeOffersTradesFetcherProtocol.swift in Sources */,
				DBED51ED228AE6B50040632E /* SaleInvestPresenter.swift in Sources */,
				E93F074120D306F1000C0991 /* DepositSceneAddressManagerProtocol.swift in Sources */,
				7FEB45C820DD5D94001CA31C /* VerifyEmailResendWorkerProtocol.swift in Sources */,
				71136B0F2134433F00D83DD3 /* TransactionDetailsViewController.swift in Sources */,
				71136B102134433F00D83DD3 /* TransactionDetailsConfigurator.swift in Sources */,
				7F0F36BA20E2696500E906D5 /* WalletRecoveryViewController.swift in Sources */,
				7FEB45BD20DD4143001CA31C /* VerifyEmailRouting.swift in Sources */,
				E9063EA520F7D38000A5B343 /* BalanceHeaderWithPickerRateProviderProtocol.swift in Sources */,
				7F749600225E06E60065EE8E /* DynamicContentTableViewCell.swift in Sources */,
				E92F1BB92136DD0C00D4695E /* CreateOfferEnterAmountView.swift in Sources */,
				E93F076920D91357000C0991 /* TransactionsListScenePaymentsFetcher.swift in Sources */,
				7FB9E48220C06FD1005BFE0E /* KeychainManager.swift in Sources */,
				E93F075820D7D885000C0991 /* TransactionsListTableViewCell.swift in Sources */,
				E91131FA20C56FC700A8AC4D /* UIView+Loading.swift in Sources */,
				DB09402F2266322A00A9992A /* DecimalFloorRoundingBehavior.swift in Sources */,
				7FB435272283168C00422746 /* TabsContainerViewController.swift in Sources */,
				DB593823226DD77500C8997C /* SendPaymentAmountAmountFormatter.swift in Sources */,
				7FB435142282D47700422746 /* SaleOverviewPresenter.swift in Sources */,
				7F967FA12125985A005527EA /* UpdatePasswordInteractor.swift in Sources */,
				DB5A3BC221C1554600520604 /* FeesInteractor.swift in Sources */,
				7F967FC3212C3FF8005527EA /* LocalAuthFlowController.swift in Sources */,
				E92F1C142139B7FF00D4695E /* FeeLoader.swift in Sources */,
				DB5938462270A1DF00C8997C /* SendPaymentDestinationContactCell.swift in Sources */,
				E9BCDD542121D74700EB0DF2 /* DashboardPaymentsPlugInRateProviderProtocol.swift in Sources */,
				DB76E3B322940E0900DA0BA8 /* ChartConfigurator.swift in Sources */,
				7F967FCF212D79B5005527EA /* RegisterSceneLocalSignInWorker.swift in Sources */,
				71136B112134433F00D83DD3 /* TransactionDetailsAmountFormatter.swift in Sources */,
				7FB432C1227C491F00422746 /* LimitsPresenter.swift in Sources */,
				7F8B55B3212EDAE4003AE5D7 /* main.swift in Sources */,
				710E862D2105ECAD007204D4 /* BXFStaticTableViewInfoSection.swift in Sources */,
				7F967FC5212C41EE005527EA /* SettingsManager.swift in Sources */,
				7FEB45C020DD4143001CA31C /* VerifyEmailInteractor.swift in Sources */,
				E92F1C0E2139B77D00D4695E /* OrderBookTableViewBuyCell.swift in Sources */,
				E980D84E20CFF64400C53841 /* BehaviorRelay+EmitValue.swift in Sources */,
				DB593837226E0A0600C8997C /* SendPaymentDestinationInteractor.swift in Sources */,
				E93F075420D7C87F000C0991 /* TransactionsListConfigurator.swift in Sources */,
				719AAFD42142AEEA00279B9D /* SalesInteractor.swift in Sources */,
				DBED51CF2280360D0040632E /* Array+IndexOf.swift in Sources */,
				DB593827226DD77500C8997C /* SendPaymentAmountBalanceView.swift in Sources */,
				DB4512A9216E2A9100922DA7 /* TransactionsListSalesFetcher.swift in Sources */,
			);
			runOnlyForDeploymentPostprocessing = 0;
		};
/* End PBXSourcesBuildPhase section */

/* Begin PBXVariantGroup section */
		DBB5659E21F771140066B5E5 /* Localizable.strings */ = {
			isa = PBXVariantGroup;
			children = (
				DBB5659F21F771140066B5E5 /* en */,
			);
			name = Localizable.strings;
			sourceTree = "<group>";
		};
/* End PBXVariantGroup section */

/* Begin XCBuildConfiguration section */
		7FF675F020BD95640074E9A8 /* Debug */ = {
			isa = XCBuildConfiguration;
			buildSettings = {
				ALWAYS_SEARCH_USER_PATHS = NO;
				CLANG_ANALYZER_NONNULL = YES;
				CLANG_ANALYZER_NUMBER_OBJECT_CONVERSION = YES_AGGRESSIVE;
				CLANG_CXX_LANGUAGE_STANDARD = "gnu++14";
				CLANG_CXX_LIBRARY = "libc++";
				CLANG_ENABLE_MODULES = YES;
				CLANG_ENABLE_OBJC_ARC = YES;
				CLANG_ENABLE_OBJC_WEAK = YES;
				CLANG_WARN_BLOCK_CAPTURE_AUTORELEASING = YES;
				CLANG_WARN_BOOL_CONVERSION = YES;
				CLANG_WARN_COMMA = YES;
				CLANG_WARN_CONSTANT_CONVERSION = YES;
				CLANG_WARN_DEPRECATED_OBJC_IMPLEMENTATIONS = YES;
				CLANG_WARN_DIRECT_OBJC_ISA_USAGE = YES_ERROR;
				CLANG_WARN_DOCUMENTATION_COMMENTS = YES;
				CLANG_WARN_EMPTY_BODY = YES;
				CLANG_WARN_ENUM_CONVERSION = YES;
				CLANG_WARN_INFINITE_RECURSION = YES;
				CLANG_WARN_INT_CONVERSION = YES;
				CLANG_WARN_NON_LITERAL_NULL_CONVERSION = YES;
				CLANG_WARN_OBJC_IMPLICIT_RETAIN_SELF = YES;
				CLANG_WARN_OBJC_LITERAL_CONVERSION = YES;
				CLANG_WARN_OBJC_ROOT_CLASS = YES_ERROR;
				CLANG_WARN_RANGE_LOOP_ANALYSIS = YES;
				CLANG_WARN_STRICT_PROTOTYPES = YES;
				CLANG_WARN_SUSPICIOUS_MOVE = YES;
				CLANG_WARN_UNGUARDED_AVAILABILITY = YES_AGGRESSIVE;
				CLANG_WARN_UNREACHABLE_CODE = YES;
				CLANG_WARN__DUPLICATE_METHOD_MATCH = YES;
				CODE_SIGN_IDENTITY = "iPhone Developer";
				COPY_PHASE_STRIP = NO;
				DEBUG_INFORMATION_FORMAT = dwarf;
				ENABLE_STRICT_OBJC_MSGSEND = YES;
				ENABLE_TESTABILITY = YES;
				GCC_C_LANGUAGE_STANDARD = gnu11;
				GCC_DYNAMIC_NO_PIC = NO;
				GCC_NO_COMMON_BLOCKS = YES;
				GCC_OPTIMIZATION_LEVEL = 0;
				GCC_PREPROCESSOR_DEFINITIONS = (
					"DEBUG=1",
					"$(inherited)",
				);
				GCC_WARN_64_TO_32_BIT_CONVERSION = YES;
				GCC_WARN_ABOUT_RETURN_TYPE = YES_ERROR;
				GCC_WARN_UNDECLARED_SELECTOR = YES;
				GCC_WARN_UNINITIALIZED_AUTOS = YES_AGGRESSIVE;
				GCC_WARN_UNUSED_FUNCTION = YES;
				GCC_WARN_UNUSED_VARIABLE = YES;
				IPHONEOS_DEPLOYMENT_TARGET = 10.0;
				MTL_ENABLE_DEBUG_INFO = YES;
				ONLY_ACTIVE_ARCH = YES;
				SDKROOT = iphoneos;
				SWIFT_ACTIVE_COMPILATION_CONDITIONS = DEBUG;
				SWIFT_OPTIMIZATION_LEVEL = "-Onone";
			};
			name = Debug;
		};
		7FF675F120BD95640074E9A8 /* Release */ = {
			isa = XCBuildConfiguration;
			buildSettings = {
				ALWAYS_SEARCH_USER_PATHS = NO;
				CLANG_ANALYZER_NONNULL = YES;
				CLANG_ANALYZER_NUMBER_OBJECT_CONVERSION = YES_AGGRESSIVE;
				CLANG_CXX_LANGUAGE_STANDARD = "gnu++14";
				CLANG_CXX_LIBRARY = "libc++";
				CLANG_ENABLE_MODULES = YES;
				CLANG_ENABLE_OBJC_ARC = YES;
				CLANG_ENABLE_OBJC_WEAK = YES;
				CLANG_WARN_BLOCK_CAPTURE_AUTORELEASING = YES;
				CLANG_WARN_BOOL_CONVERSION = YES;
				CLANG_WARN_COMMA = YES;
				CLANG_WARN_CONSTANT_CONVERSION = YES;
				CLANG_WARN_DEPRECATED_OBJC_IMPLEMENTATIONS = YES;
				CLANG_WARN_DIRECT_OBJC_ISA_USAGE = YES_ERROR;
				CLANG_WARN_DOCUMENTATION_COMMENTS = YES;
				CLANG_WARN_EMPTY_BODY = YES;
				CLANG_WARN_ENUM_CONVERSION = YES;
				CLANG_WARN_INFINITE_RECURSION = YES;
				CLANG_WARN_INT_CONVERSION = YES;
				CLANG_WARN_NON_LITERAL_NULL_CONVERSION = YES;
				CLANG_WARN_OBJC_IMPLICIT_RETAIN_SELF = YES;
				CLANG_WARN_OBJC_LITERAL_CONVERSION = YES;
				CLANG_WARN_OBJC_ROOT_CLASS = YES_ERROR;
				CLANG_WARN_RANGE_LOOP_ANALYSIS = YES;
				CLANG_WARN_STRICT_PROTOTYPES = YES;
				CLANG_WARN_SUSPICIOUS_MOVE = YES;
				CLANG_WARN_UNGUARDED_AVAILABILITY = YES_AGGRESSIVE;
				CLANG_WARN_UNREACHABLE_CODE = YES;
				CLANG_WARN__DUPLICATE_METHOD_MATCH = YES;
				CODE_SIGN_IDENTITY = "iPhone Developer";
				COPY_PHASE_STRIP = NO;
				DEBUG_INFORMATION_FORMAT = "dwarf-with-dsym";
				ENABLE_NS_ASSERTIONS = NO;
				ENABLE_STRICT_OBJC_MSGSEND = YES;
				GCC_C_LANGUAGE_STANDARD = gnu11;
				GCC_NO_COMMON_BLOCKS = YES;
				GCC_WARN_64_TO_32_BIT_CONVERSION = YES;
				GCC_WARN_ABOUT_RETURN_TYPE = YES_ERROR;
				GCC_WARN_UNDECLARED_SELECTOR = YES;
				GCC_WARN_UNINITIALIZED_AUTOS = YES_AGGRESSIVE;
				GCC_WARN_UNUSED_FUNCTION = YES;
				GCC_WARN_UNUSED_VARIABLE = YES;
				IPHONEOS_DEPLOYMENT_TARGET = 10.0;
				MTL_ENABLE_DEBUG_INFO = NO;
				SDKROOT = iphoneos;
				SWIFT_COMPILATION_MODE = wholemodule;
				SWIFT_OPTIMIZATION_LEVEL = "-O";
				VALIDATE_PRODUCT = YES;
			};
			name = Release;
		};
		7FF675F320BD95640074E9A8 /* Debug */ = {
			isa = XCBuildConfiguration;
			baseConfigurationReference = 64B4C6B1AD389EEB23C57DE9 /* Pods-TokenDWalletTemplate.debug.xcconfig */;
			buildSettings = {
				ASSETCATALOG_COMPILER_APPICON_NAME = AppIcon;
				CODE_SIGN_ENTITLEMENTS = TokenDWalletTemplate/Resources/TokenDWalletTemplate.entitlements;
				CODE_SIGN_IDENTITY = "iPhone Developer";
				CODE_SIGN_STYLE = Automatic;
				DEBUG_INFORMATION_FORMAT = "dwarf-with-dsym";
				DEVELOPMENT_TEAM = TW4HA36GCB;
				ENABLE_BITCODE = NO;
				INFOPLIST_FILE = "$(SRCROOT)/TokenDWalletTemplate/Resources/Info.plist";
				IPHONEOS_DEPLOYMENT_TARGET = 10.0;
				LD_RUNPATH_SEARCH_PATHS = (
					"$(inherited)",
					"@executable_path/Frameworks",
				);
				PRODUCT_BUNDLE_IDENTIFIER = com.dl.tokend.wallet.ios;
				PRODUCT_NAME = "$(TARGET_NAME)";
				PROVISIONING_PROFILE_SPECIFIER = "";
				SWIFT_VERSION = 4.2;
				TARGETED_DEVICE_FAMILY = 1;
			};
			name = Debug;
		};
		7FF675F420BD95640074E9A8 /* Release */ = {
			isa = XCBuildConfiguration;
			baseConfigurationReference = C691DC1C574FA17B9E6B5DAE /* Pods-TokenDWalletTemplate.release.xcconfig */;
			buildSettings = {
				ASSETCATALOG_COMPILER_APPICON_NAME = AppIcon;
				CODE_SIGN_ENTITLEMENTS = TokenDWalletTemplate/Resources/TokenDWalletTemplate.entitlements;
				CODE_SIGN_IDENTITY = "iPhone Developer";
				CODE_SIGN_STYLE = Automatic;
				DEVELOPMENT_TEAM = TW4HA36GCB;
				ENABLE_BITCODE = NO;
				INFOPLIST_FILE = "$(SRCROOT)/TokenDWalletTemplate/Resources/Info.plist";
				IPHONEOS_DEPLOYMENT_TARGET = 10.0;
				LD_RUNPATH_SEARCH_PATHS = (
					"$(inherited)",
					"@executable_path/Frameworks",
				);
				PRODUCT_BUNDLE_IDENTIFIER = com.dl.tokend.wallet.ios;
				PRODUCT_NAME = "$(TARGET_NAME)";
				PROVISIONING_PROFILE_SPECIFIER = "";
				SWIFT_VERSION = 4.2;
				TARGETED_DEVICE_FAMILY = 1;
			};
			name = Release;
		};
/* End XCBuildConfiguration section */

/* Begin XCConfigurationList section */
		7FF675DB20BD95630074E9A8 /* Build configuration list for PBXProject "TokenDWalletTemplate" */ = {
			isa = XCConfigurationList;
			buildConfigurations = (
				7FF675F020BD95640074E9A8 /* Debug */,
				7FF675F120BD95640074E9A8 /* Release */,
			);
			defaultConfigurationIsVisible = 0;
			defaultConfigurationName = Release;
		};
		7FF675F220BD95640074E9A8 /* Build configuration list for PBXNativeTarget "TokenDWalletTemplate" */ = {
			isa = XCConfigurationList;
			buildConfigurations = (
				7FF675F320BD95640074E9A8 /* Debug */,
				7FF675F420BD95640074E9A8 /* Release */,
			);
			defaultConfigurationIsVisible = 0;
			defaultConfigurationName = Release;
		};
/* End XCConfigurationList section */
	};
	rootObject = 7FF675D820BD95630074E9A8 /* Project object */;
}<|MERGE_RESOLUTION|>--- conflicted
+++ resolved
@@ -204,17 +204,6 @@
 		7FABEA842100D44E0005E751 /* ScrollableStackView.swift in Sources */ = {isa = PBXBuildFile; fileRef = 7FABEA832100D44E0005E751 /* ScrollableStackView.swift */; };
 		7FABEA90210211170005E751 /* SendPaymentFlowController.swift in Sources */ = {isa = PBXBuildFile; fileRef = 7FABEA8F210211170005E751 /* SendPaymentFlowController.swift */; };
 		7FB432B92279CED700422746 /* UITableView+LastCell.swift in Sources */ = {isa = PBXBuildFile; fileRef = 7FB432B82279CED700422746 /* UITableView+LastCell.swift */; };
-<<<<<<< HEAD
-		7FB432C1227C491F00422746 /* LimitsPresenter.swift in Sources */ = {isa = PBXBuildFile; fileRef = 7FB432BB227C491F00422746 /* LimitsPresenter.swift */; };
-		7FB432C2227C491F00422746 /* LimitsRouting.swift in Sources */ = {isa = PBXBuildFile; fileRef = 7FB432BC227C491F00422746 /* LimitsRouting.swift */; };
-		7FB432C3227C491F00422746 /* LimitsModels.swift in Sources */ = {isa = PBXBuildFile; fileRef = 7FB432BD227C491F00422746 /* LimitsModels.swift */; };
-		7FB432C4227C491F00422746 /* LimitsViewController.swift in Sources */ = {isa = PBXBuildFile; fileRef = 7FB432BE227C491F00422746 /* LimitsViewController.swift */; };
-		7FB432C5227C491F00422746 /* LimitsInteractor.swift in Sources */ = {isa = PBXBuildFile; fileRef = 7FB432BF227C491F00422746 /* LimitsInteractor.swift */; };
-		7FB432C6227C491F00422746 /* LimitsConfigurator.swift in Sources */ = {isa = PBXBuildFile; fileRef = 7FB432C0227C491F00422746 /* LimitsConfigurator.swift */; };
-		7FB432CA227C65B200422746 /* LimitsDataFetcherWorker.swift in Sources */ = {isa = PBXBuildFile; fileRef = 7FB432C9227C65B200422746 /* LimitsDataFetcherWorker.swift */; };
-		7FB432CC227C65BA00422746 /* LimitsDataFetcherProtocol.swift in Sources */ = {isa = PBXBuildFile; fileRef = 7FB432CB227C65BA00422746 /* LimitsDataFetcherProtocol.swift */; };
-		7FB432CE227C6F1C00422746 /* LimitsListView.swift in Sources */ = {isa = PBXBuildFile; fileRef = 7FB432CD227C6F1C00422746 /* LimitsListView.swift */; };
-=======
 		7FB435142282D47700422746 /* SaleOverviewPresenter.swift in Sources */ = {isa = PBXBuildFile; fileRef = 7FB4350E2282D47700422746 /* SaleOverviewPresenter.swift */; };
 		7FB435152282D47700422746 /* SaleOverviewRouting.swift in Sources */ = {isa = PBXBuildFile; fileRef = 7FB4350F2282D47700422746 /* SaleOverviewRouting.swift */; };
 		7FB435162282D47700422746 /* SaleOverviewModels.swift in Sources */ = {isa = PBXBuildFile; fileRef = 7FB435102282D47700422746 /* SaleOverviewModels.swift */; };
@@ -240,7 +229,15 @@
 		7FB43543228586D100422746 /* SaleDetailsGeneralContentView.swift in Sources */ = {isa = PBXBuildFile; fileRef = 7FB43538228586D000422746 /* SaleDetailsGeneralContentView.swift */; };
 		7FB43544228586D100422746 /* SaleDetailsTokenContent.swift in Sources */ = {isa = PBXBuildFile; fileRef = 7FB43539228586D000422746 /* SaleDetailsTokenContent.swift */; };
 		7FB43545228586D100422746 /* SaleDetailsEmptyView.swift in Sources */ = {isa = PBXBuildFile; fileRef = 7FB4353A228586D000422746 /* SaleDetailsEmptyView.swift */; };
->>>>>>> 51dbbf74
+		7FB432C1227C491F00422746 /* LimitsPresenter.swift in Sources */ = {isa = PBXBuildFile; fileRef = 7FB432BB227C491F00422746 /* LimitsPresenter.swift */; };
+		7FB432C2227C491F00422746 /* LimitsRouting.swift in Sources */ = {isa = PBXBuildFile; fileRef = 7FB432BC227C491F00422746 /* LimitsRouting.swift */; };
+		7FB432C3227C491F00422746 /* LimitsModels.swift in Sources */ = {isa = PBXBuildFile; fileRef = 7FB432BD227C491F00422746 /* LimitsModels.swift */; };
+		7FB432C4227C491F00422746 /* LimitsViewController.swift in Sources */ = {isa = PBXBuildFile; fileRef = 7FB432BE227C491F00422746 /* LimitsViewController.swift */; };
+		7FB432C5227C491F00422746 /* LimitsInteractor.swift in Sources */ = {isa = PBXBuildFile; fileRef = 7FB432BF227C491F00422746 /* LimitsInteractor.swift */; };
+		7FB432C6227C491F00422746 /* LimitsConfigurator.swift in Sources */ = {isa = PBXBuildFile; fileRef = 7FB432C0227C491F00422746 /* LimitsConfigurator.swift */; };
+		7FB432CA227C65B200422746 /* LimitsDataFetcherWorker.swift in Sources */ = {isa = PBXBuildFile; fileRef = 7FB432C9227C65B200422746 /* LimitsDataFetcherWorker.swift */; };
+		7FB432CC227C65BA00422746 /* LimitsDataFetcherProtocol.swift in Sources */ = {isa = PBXBuildFile; fileRef = 7FB432CB227C65BA00422746 /* LimitsDataFetcherProtocol.swift */; };
+		7FB432CE227C6F1C00422746 /* LimitsListView.swift in Sources */ = {isa = PBXBuildFile; fileRef = 7FB432CD227C6F1C00422746 /* LimitsListView.swift */; };
 		7FB9E46C20BEB3E2005BFE0E /* Theme.swift in Sources */ = {isa = PBXBuildFile; fileRef = 7FB9E46B20BEB3E2005BFE0E /* Theme.swift */; };
 		7FB9E46F20BEB6B7005BFE0E /* BaseFlowController.swift in Sources */ = {isa = PBXBuildFile; fileRef = 7FB9E46E20BEB6B7005BFE0E /* BaseFlowController.swift */; };
 		7FB9E47120BEB6D2005BFE0E /* LaunchFlowController.swift in Sources */ = {isa = PBXBuildFile; fileRef = 7FB9E47020BEB6D2005BFE0E /* LaunchFlowController.swift */; };
@@ -748,17 +745,6 @@
 		7FABEA832100D44E0005E751 /* ScrollableStackView.swift */ = {isa = PBXFileReference; lastKnownFileType = sourcecode.swift; path = ScrollableStackView.swift; sourceTree = "<group>"; };
 		7FABEA8F210211170005E751 /* SendPaymentFlowController.swift */ = {isa = PBXFileReference; lastKnownFileType = sourcecode.swift; path = SendPaymentFlowController.swift; sourceTree = "<group>"; };
 		7FB432B82279CED700422746 /* UITableView+LastCell.swift */ = {isa = PBXFileReference; lastKnownFileType = sourcecode.swift; path = "UITableView+LastCell.swift"; sourceTree = "<group>"; };
-<<<<<<< HEAD
-		7FB432BB227C491F00422746 /* LimitsPresenter.swift */ = {isa = PBXFileReference; lastKnownFileType = sourcecode.swift; path = LimitsPresenter.swift; sourceTree = "<group>"; };
-		7FB432BC227C491F00422746 /* LimitsRouting.swift */ = {isa = PBXFileReference; lastKnownFileType = sourcecode.swift; path = LimitsRouting.swift; sourceTree = "<group>"; };
-		7FB432BD227C491F00422746 /* LimitsModels.swift */ = {isa = PBXFileReference; lastKnownFileType = sourcecode.swift; path = LimitsModels.swift; sourceTree = "<group>"; };
-		7FB432BE227C491F00422746 /* LimitsViewController.swift */ = {isa = PBXFileReference; lastKnownFileType = sourcecode.swift; path = LimitsViewController.swift; sourceTree = "<group>"; };
-		7FB432BF227C491F00422746 /* LimitsInteractor.swift */ = {isa = PBXFileReference; lastKnownFileType = sourcecode.swift; path = LimitsInteractor.swift; sourceTree = "<group>"; };
-		7FB432C0227C491F00422746 /* LimitsConfigurator.swift */ = {isa = PBXFileReference; lastKnownFileType = sourcecode.swift; path = LimitsConfigurator.swift; sourceTree = "<group>"; };
-		7FB432C9227C65B200422746 /* LimitsDataFetcherWorker.swift */ = {isa = PBXFileReference; lastKnownFileType = sourcecode.swift; path = LimitsDataFetcherWorker.swift; sourceTree = "<group>"; };
-		7FB432CB227C65BA00422746 /* LimitsDataFetcherProtocol.swift */ = {isa = PBXFileReference; lastKnownFileType = sourcecode.swift; path = LimitsDataFetcherProtocol.swift; sourceTree = "<group>"; };
-		7FB432CD227C6F1C00422746 /* LimitsListView.swift */ = {isa = PBXFileReference; lastKnownFileType = sourcecode.swift; path = LimitsListView.swift; sourceTree = "<group>"; };
-=======
 		7FB4350E2282D47700422746 /* SaleOverviewPresenter.swift */ = {isa = PBXFileReference; lastKnownFileType = sourcecode.swift; path = SaleOverviewPresenter.swift; sourceTree = "<group>"; };
 		7FB4350F2282D47700422746 /* SaleOverviewRouting.swift */ = {isa = PBXFileReference; lastKnownFileType = sourcecode.swift; path = SaleOverviewRouting.swift; sourceTree = "<group>"; };
 		7FB435102282D47700422746 /* SaleOverviewModels.swift */ = {isa = PBXFileReference; lastKnownFileType = sourcecode.swift; path = SaleOverviewModels.swift; sourceTree = "<group>"; };
@@ -784,7 +770,15 @@
 		7FB43538228586D000422746 /* SaleDetailsGeneralContentView.swift */ = {isa = PBXFileReference; fileEncoding = 4; lastKnownFileType = sourcecode.swift; path = SaleDetailsGeneralContentView.swift; sourceTree = "<group>"; };
 		7FB43539228586D000422746 /* SaleDetailsTokenContent.swift */ = {isa = PBXFileReference; fileEncoding = 4; lastKnownFileType = sourcecode.swift; path = SaleDetailsTokenContent.swift; sourceTree = "<group>"; };
 		7FB4353A228586D000422746 /* SaleDetailsEmptyView.swift */ = {isa = PBXFileReference; fileEncoding = 4; lastKnownFileType = sourcecode.swift; path = SaleDetailsEmptyView.swift; sourceTree = "<group>"; };
->>>>>>> 51dbbf74
+		7FB432BB227C491F00422746 /* LimitsPresenter.swift */ = {isa = PBXFileReference; lastKnownFileType = sourcecode.swift; path = LimitsPresenter.swift; sourceTree = "<group>"; };
+		7FB432BC227C491F00422746 /* LimitsRouting.swift */ = {isa = PBXFileReference; lastKnownFileType = sourcecode.swift; path = LimitsRouting.swift; sourceTree = "<group>"; };
+		7FB432BD227C491F00422746 /* LimitsModels.swift */ = {isa = PBXFileReference; lastKnownFileType = sourcecode.swift; path = LimitsModels.swift; sourceTree = "<group>"; };
+		7FB432BE227C491F00422746 /* LimitsViewController.swift */ = {isa = PBXFileReference; lastKnownFileType = sourcecode.swift; path = LimitsViewController.swift; sourceTree = "<group>"; };
+		7FB432BF227C491F00422746 /* LimitsInteractor.swift */ = {isa = PBXFileReference; lastKnownFileType = sourcecode.swift; path = LimitsInteractor.swift; sourceTree = "<group>"; };
+		7FB432C0227C491F00422746 /* LimitsConfigurator.swift */ = {isa = PBXFileReference; lastKnownFileType = sourcecode.swift; path = LimitsConfigurator.swift; sourceTree = "<group>"; };
+		7FB432C9227C65B200422746 /* LimitsDataFetcherWorker.swift */ = {isa = PBXFileReference; lastKnownFileType = sourcecode.swift; path = LimitsDataFetcherWorker.swift; sourceTree = "<group>"; };
+		7FB432CB227C65BA00422746 /* LimitsDataFetcherProtocol.swift */ = {isa = PBXFileReference; lastKnownFileType = sourcecode.swift; path = LimitsDataFetcherProtocol.swift; sourceTree = "<group>"; };
+		7FB432CD227C6F1C00422746 /* LimitsListView.swift */ = {isa = PBXFileReference; lastKnownFileType = sourcecode.swift; path = LimitsListView.swift; sourceTree = "<group>"; };
 		7FB9E46B20BEB3E2005BFE0E /* Theme.swift */ = {isa = PBXFileReference; lastKnownFileType = sourcecode.swift; path = Theme.swift; sourceTree = "<group>"; };
 		7FB9E46E20BEB6B7005BFE0E /* BaseFlowController.swift */ = {isa = PBXFileReference; lastKnownFileType = sourcecode.swift; path = BaseFlowController.swift; sourceTree = "<group>"; };
 		7FB9E47020BEB6D2005BFE0E /* LaunchFlowController.swift */ = {isa = PBXFileReference; lastKnownFileType = sourcecode.swift; path = LaunchFlowController.swift; sourceTree = "<group>"; };
@@ -1688,7 +1682,94 @@
 			path = Controllers;
 			sourceTree = "<group>";
 		};
-<<<<<<< HEAD
+		7FB434FD2282D2B800422746 /* SaleOverview */ = {
+			isa = PBXGroup;
+			children = (
+				7FB435132282D47700422746 /* SaleOverviewConfigurator.swift */,
+				7FB435122282D47700422746 /* SaleOverviewInteractor.swift */,
+				7FB435102282D47700422746 /* SaleOverviewModels.swift */,
+				7FB4350E2282D47700422746 /* SaleOverviewPresenter.swift */,
+				7FB4350F2282D47700422746 /* SaleOverviewRouting.swift */,
+				7FB435112282D47700422746 /* SaleOverviewViewController.swift */,
+				7FB4350C2282D42000422746 /* Views */,
+				7FB4350D2282D42600422746 /* Workers */,
+			);
+			path = SaleOverview;
+			sourceTree = "<group>";
+		};
+		7FB4350C2282D42000422746 /* Views */ = {
+			isa = PBXGroup;
+			children = (
+			);
+			path = Views;
+			sourceTree = "<group>";
+		};
+		7FB4350D2282D42600422746 /* Workers */ = {
+			isa = PBXGroup;
+			children = (
+				7FA02BD9215A2265005C1BE4 /* SaleOverviewInvestedAmountFormatter.swift */,
+				DB14989B225B896900A9A74C /* SaleInfoTextFormatter.swift */,
+				7FB4351A2282E2DE00422746 /* SaleOverviewDataProvider.swift */,
+			);
+			path = Workers;
+			sourceTree = "<group>";
+		};
+		7FB4351D2283167500422746 /* TabsContainer */ = {
+			isa = PBXGroup;
+			children = (
+				7FB435232283168C00422746 /* TabsContainerConfigurator.swift */,
+				7FB435222283168C00422746 /* TabsContainerInteractor.swift */,
+				7FB435202283168C00422746 /* TabsContainerModels.swift */,
+				7FB4351E2283168C00422746 /* TabsContainerPresenter.swift */,
+				7FB4351F2283168C00422746 /* TabsContainerRouting.swift */,
+				7FB435212283168C00422746 /* TabsContainerViewController.swift */,
+				7FB4352A2283169400422746 /* Workers */,
+			);
+			path = TabsContainer;
+			sourceTree = "<group>";
+		};
+		7FB4352A2283169400422746 /* Workers */ = {
+			isa = PBXGroup;
+			children = (
+				7FB4352B228316B700422746 /* TabsContainerContentProvider.swift */,
+			);
+			path = Workers;
+			sourceTree = "<group>";
+		};
+		7FB4352D228586D000422746 /* SaleDetails */ = {
+			isa = PBXGroup;
+			children = (
+				7FB43531228586D000422746 /* SaleDetailsConfigurator.swift */,
+				7FB43532228586D000422746 /* SaleDetailsInteractor.swift */,
+				7FB4352E228586D000422746 /* SaleDetailsModels.swift */,
+				7FB4352F228586D000422746 /* SaleDetailsPresenter.swift */,
+				7FB43535228586D000422746 /* SaleDetailsRouting.swift */,
+				7FB43530228586D000422746 /* SaleDetailsViewController.swift */,
+				7FB43536228586D000422746 /* Views */,
+				7FB43533228586D000422746 /* Workers */,
+			);
+			path = SaleDetails;
+			sourceTree = "<group>";
+		};
+		7FB43533228586D000422746 /* Workers */ = {
+			isa = PBXGroup;
+			children = (
+				7FB43534228586D000422746 /* SaleDetailsDataProvider.swift */,
+			);
+			path = Workers;
+			sourceTree = "<group>";
+		};
+		7FB43536228586D000422746 /* Views */ = {
+			isa = PBXGroup;
+			children = (
+				7FB4353A228586D000422746 /* SaleDetailsEmptyView.swift */,
+				7FB43538228586D000422746 /* SaleDetailsGeneralContentView.swift */,
+				7FB43537228586D000422746 /* SaleDetailsLoadingView.swift */,
+				7FB43539228586D000422746 /* SaleDetailsTokenContent.swift */,
+			);
+			path = Views;
+			sourceTree = "<group>";
+		};
 		7FB432BA227C451600422746 /* Limits */ = {
 			isa = PBXGroup;
 			children = (
@@ -1709,99 +1790,14 @@
 			children = (
 				7FB432C9227C65B200422746 /* LimitsDataFetcherWorker.swift */,
 				7FB432CB227C65BA00422746 /* LimitsDataFetcherProtocol.swift */,
-=======
-		7FB434FD2282D2B800422746 /* SaleOverview */ = {
-			isa = PBXGroup;
-			children = (
-				7FB435132282D47700422746 /* SaleOverviewConfigurator.swift */,
-				7FB435122282D47700422746 /* SaleOverviewInteractor.swift */,
-				7FB435102282D47700422746 /* SaleOverviewModels.swift */,
-				7FB4350E2282D47700422746 /* SaleOverviewPresenter.swift */,
-				7FB4350F2282D47700422746 /* SaleOverviewRouting.swift */,
-				7FB435112282D47700422746 /* SaleOverviewViewController.swift */,
-				7FB4350C2282D42000422746 /* Views */,
-				7FB4350D2282D42600422746 /* Workers */,
-			);
-			path = SaleOverview;
-			sourceTree = "<group>";
-		};
-		7FB4350C2282D42000422746 /* Views */ = {
-			isa = PBXGroup;
-			children = (
-			);
-			path = Views;
-			sourceTree = "<group>";
-		};
-		7FB4350D2282D42600422746 /* Workers */ = {
-			isa = PBXGroup;
-			children = (
-				7FA02BD9215A2265005C1BE4 /* SaleOverviewInvestedAmountFormatter.swift */,
-				DB14989B225B896900A9A74C /* SaleInfoTextFormatter.swift */,
-				7FB4351A2282E2DE00422746 /* SaleOverviewDataProvider.swift */,
 			);
 			path = Workers;
 			sourceTree = "<group>";
 		};
-		7FB4351D2283167500422746 /* TabsContainer */ = {
-			isa = PBXGroup;
-			children = (
-				7FB435232283168C00422746 /* TabsContainerConfigurator.swift */,
-				7FB435222283168C00422746 /* TabsContainerInteractor.swift */,
-				7FB435202283168C00422746 /* TabsContainerModels.swift */,
-				7FB4351E2283168C00422746 /* TabsContainerPresenter.swift */,
-				7FB4351F2283168C00422746 /* TabsContainerRouting.swift */,
-				7FB435212283168C00422746 /* TabsContainerViewController.swift */,
-				7FB4352A2283169400422746 /* Workers */,
-			);
-			path = TabsContainer;
-			sourceTree = "<group>";
-		};
-		7FB4352A2283169400422746 /* Workers */ = {
-			isa = PBXGroup;
-			children = (
-				7FB4352B228316B700422746 /* TabsContainerContentProvider.swift */,
-			);
-			path = Workers;
-			sourceTree = "<group>";
-		};
-		7FB4352D228586D000422746 /* SaleDetails */ = {
-			isa = PBXGroup;
-			children = (
-				7FB43531228586D000422746 /* SaleDetailsConfigurator.swift */,
-				7FB43532228586D000422746 /* SaleDetailsInteractor.swift */,
-				7FB4352E228586D000422746 /* SaleDetailsModels.swift */,
-				7FB4352F228586D000422746 /* SaleDetailsPresenter.swift */,
-				7FB43535228586D000422746 /* SaleDetailsRouting.swift */,
-				7FB43530228586D000422746 /* SaleDetailsViewController.swift */,
-				7FB43536228586D000422746 /* Views */,
-				7FB43533228586D000422746 /* Workers */,
-			);
-			path = SaleDetails;
-			sourceTree = "<group>";
-		};
-		7FB43533228586D000422746 /* Workers */ = {
-			isa = PBXGroup;
-			children = (
-				7FB43534228586D000422746 /* SaleDetailsDataProvider.swift */,
->>>>>>> 51dbbf74
-			);
-			path = Workers;
-			sourceTree = "<group>";
-		};
-<<<<<<< HEAD
 		7FB432C8227C658F00422746 /* Views */ = {
 			isa = PBXGroup;
 			children = (
 				7FB432CD227C6F1C00422746 /* LimitsListView.swift */,
-=======
-		7FB43536228586D000422746 /* Views */ = {
-			isa = PBXGroup;
-			children = (
-				7FB4353A228586D000422746 /* SaleDetailsEmptyView.swift */,
-				7FB43538228586D000422746 /* SaleDetailsGeneralContentView.swift */,
-				7FB43537228586D000422746 /* SaleDetailsLoadingView.swift */,
-				7FB43539228586D000422746 /* SaleDetailsTokenContent.swift */,
->>>>>>> 51dbbf74
 			);
 			path = Views;
 			sourceTree = "<group>";
