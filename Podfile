--- conflicted
+++ resolved
@@ -7,11 +7,7 @@
 source 'git@github.com:tokend/ios-specs.git'
 
 def main_app_pods
-<<<<<<< HEAD
-  pod 'TokenDSDK', '3.1.0-rc.0'
-=======
   pod 'TokenDSDK', '3.1.0-rc.1'
->>>>>>> da10bf7f
   pod 'TokenDSDK/AlamofireNetwork'
   pod 'TokenDSDK/JSONAPI'
   pod 'TokenDSDK/AlamofireNetworkJSONAPI'
